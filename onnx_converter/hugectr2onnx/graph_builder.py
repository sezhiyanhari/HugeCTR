#
# Copyright (c) 2021, NVIDIA CORPORATION.
#
# Licensed under the Apache License, Version 2.0 (the "License");
# you may not use this file except in compliance with the License.
# You may obtain a copy of the License at
#
#     http://www.apache.org/licenses/LICENSE-2.0
#
# Unless required by applicable law or agreed to in writing, software
# distributed under the License is distributed on an "AS IS" BASIS,
# WITHOUT WARRANTIES OR CONDITIONS OF ANY KIND, either express or implied.
# See the License for the specific language governing permissions and
# limitations under the License.
#
from onnx import AttributeProto, TensorProto, GraphProto, helper, numpy_helper
from hugectr2onnx.hugectr_loader import HugeCTRLoader, LayerParams
import numpy as np
import onnx


class GraphBuilder(object):
    def __init__(self, convert_embedding):
        """Create GraphBuilder
        Args:
            convert_embedding: boolean, whether converting sparse embedding models to ONNX
        """
        self.__convert_embeddding = convert_embedding
        self.__nodes = []
        self.__initializers = []
        self.__inputs = []
        self.__outputs = []
        self.__counter = 0

    def add_layer(self, layer_params, weights_dict, dimensions):
        """Add layer to ONNX graph, one layer may consist of multiple ONNX nodes
        Args:
            layer_params: HugeCTR layer parameters
            weights_dict: weights dictionary for HugeCTR trainable layer
            dimensions: dimension information of previous tensors
        """
        layer_type = layer_params.layer_type
        if layer_type == "Data":
            # Create input (ValueInfoProto)
            self.__inputs.append(
                helper.make_tensor_value_info(
                    layer_params.dense_name, TensorProto.FLOAT, [None, layer_params.dense_dim]
                )
            )
            if self.__convert_embeddding:
                for sparse_name, sparse_dim in zip(
                    layer_params.sparse_names, layer_params.sparse_dims
                ):
                    self.__inputs.append(
                        helper.make_tensor_value_info(
                            sparse_name, TensorProto.INT64, [None, sparse_dim[0], sparse_dim[1]]
                        )
                    )
            # Create output (ValueInfoProto)
            self.__outputs.append(
                helper.make_tensor_value_info(
                    "output", TensorProto.FLOAT, [None, layer_params.label_dim]
                )
            )
            self.__key_to_indice_hash_all_tables = weights_dict["key_to_indice_hash_all_tables"]
            key_to_indice_hash_all_tables = weights_dict["key_to_indice_hash_all_tables"]
            key_to_indice_hash_all_tables_name = "key_to_indice_hash_all_tables"
            self.__initializers.append(
                helper.make_tensor(
                    name=key_to_indice_hash_all_tables_name,
                    data_type=onnx.mapping.NP_TYPE_TO_TENSOR_TYPE[
                        key_to_indice_hash_all_tables.dtype
                    ],
                    dims=key_to_indice_hash_all_tables.shape,
                    vals=key_to_indice_hash_all_tables.flatten(),
                )
            )
        elif (
            layer_type == "DistributedSlotSparseEmbeddingHash"
            or layer_type == "LocalizedSlotSparseEmbeddingHash"
        ):
            if self.__convert_embeddding:
                embedding_table = weights_dict["embedding_table"]
                embedding_table_name = layer_params.top_names[0] + "_embedding_table"
                indice_name = layer_params.top_names[0] + "_indice"
                embedding_feature_name = layer_params.top_names[0] + "_embedding_feature"
                self.__initializers.append(
                    helper.make_tensor(
                        name=embedding_table_name,
                        data_type=onnx.mapping.NP_TYPE_TO_TENSOR_TYPE[embedding_table.dtype],
                        dims=embedding_table.shape,
                        vals=embedding_table.flatten(),
                    )
                )
                self.__nodes.append(
                    helper.make_node(
                        op_type="Gather",
                        inputs=["key_to_indice_hash_all_tables", layer_params.bottom_names[0]],
                        outputs=[indice_name],
                        axis=0,
                    )
                )
                self.__nodes.append(
                    helper.make_node(
                        op_type="Gather",
                        inputs=[embedding_table_name, indice_name],
                        outputs=[embedding_feature_name],
                        axis=0,
                    )
                )
                reduce_type = "ReduceSum" if layer_params.combiner == 0 else "ReduceMean"
                self.__nodes.append(
                    helper.make_node(
                        op_type=reduce_type,
                        inputs=[embedding_feature_name],
                        outputs=layer_params.top_names,
                        keepdims=0,
                        axes=[-2],
                    )
                )
            else:
                self.__inputs.append(
                    helper.make_tensor_value_info(
                        layer_params.top_names[0],
                        TensorProto.FLOAT,
                        [
                            None,
                            dimensions[layer_params.top_names[0]][0],
                            dimensions[layer_params.top_names[0]][1],
                        ],
                    )
                )
        elif layer_type == "Add":
            for i in range(len(layer_params.bottom_names) - 1):
                x_name = (
                    layer_params.bottom_names[0] if i == 0 else layer_params.top_names[0] + str(i)
                )
                y_name = layer_params.bottom_names[i + 1]
                z_name = (
                    layer_params.top_names[0]
                    if i == len(layer_params.bottom_names) - 2
                    else layer_params.top_names[0] + str(i + 1)
                )
                self.__nodes.append(
                    helper.make_node(op_type="Add", inputs=[x_name, y_name], outputs=[z_name])
                )
        elif layer_type == "BatchNorm":
            gamma_name = layer_params.top_names[0] + "_gamma"
            beta_name = layer_params.top_names[0] + "_beta"
            running_mean_name = layer_params.top_names[0] + "_running_mean"
            running_variance_name = layer_params.top_names[0] + "_running_variance"
            gamma = weights_dict[gamma_name]
            beta = weights_dict[beta_name]
            running_mean = weights_dict[running_mean_name]
            running_variance = weights_dict[running_variance_name]
            self.__initializers.append(
                helper.make_tensor(
                    name=gamma_name,
                    data_type=onnx.mapping.NP_TYPE_TO_TENSOR_TYPE[gamma.dtype],
                    dims=gamma.shape,
                    vals=gamma.flatten(),
                )
            )
            self.__initializers.append(
                helper.make_tensor(
                    name=beta_name,
                    data_type=onnx.mapping.NP_TYPE_TO_TENSOR_TYPE[beta.dtype],
                    dims=beta.shape,
                    vals=beta.flatten(),
                )
            )
            self.__initializers.append(
                helper.make_tensor(
                    name=running_mean_name,
                    data_type=onnx.mapping.NP_TYPE_TO_TENSOR_TYPE[running_mean.dtype],
                    dims=running_mean.shape,
                    vals=running_mean.flatten(),
                )
            )
            self.__initializers.append(
                helper.make_tensor(
                    name=running_variance_name,
                    data_type=onnx.mapping.NP_TYPE_TO_TENSOR_TYPE[running_variance.dtype],
                    dims=running_variance.shape,
                    vals=running_variance.flatten(),
                )
            )
            self.__nodes.append(
                helper.make_node(
                    op_type="BatchNormalization",
                    inputs=[
                        layer_params.bottom_names[0],
                        gamma_name,
                        beta_name,
                        running_mean_name,
                        running_variance_name,
                    ],
                    outputs=layer_params.top_names,
                    epsilon=layer_params.eps,
                    momentum=layer_params.factor,
                )
            )
        elif layer_type == "LayerNorm":
            gamma_name = layer_params.top_names[0] + "_gamma"
            beta_name = layer_params.top_names[0] + "_beta"
            # running_mean_name = layer_params.top_names[0] + "_running_mean"
            # running_variance_name = layer_params.top_names[0] + "_running_variance"
            gamma = weights_dict[gamma_name]
            beta = weights_dict[beta_name]
            # running_mean = weights_dict[running_mean_name]
            # running_variance = weights_dict[running_variance_name]
            self.__initializers.append(
                helper.make_tensor(
                    name=gamma_name,
                    data_type=onnx.mapping.NP_TYPE_TO_TENSOR_TYPE[gamma.dtype],
                    dims=gamma.shape,
                    vals=gamma.flatten(),
                )
            )
            self.__initializers.append(
                helper.make_tensor(
                    name=beta_name,
                    data_type=onnx.mapping.NP_TYPE_TO_TENSOR_TYPE[beta.dtype],
                    dims=beta.shape,
                    vals=beta.flatten(),
                )
            )
            self.__nodes.append(
                helper.make_node(
                    op_type="LayerNormalization",
                    inputs=[layer_params.bottom_names[0], gamma_name, beta_name],
                    outputs=layer_params.top_names,
                    epsilon=layer_params.eps,
                )
            )

        elif layer_type == "Concat":
            self.__nodes.append(
                helper.make_node(
                    op_type="Concat",
                    inputs=layer_params.bottom_names,
                    outputs=layer_params.top_names,
                    axis=layer_params.axis,
                )
            )
        elif layer_type == "ElementwiseMultiply":
            for i in range(len(layer_params.bottom_names) - 1):
                x_name = (
                    layer_params.bottom_names[0] if i == 0 else layer_params.top_names[0] + str(i)
                )
                y_name = layer_params.bottom_names[i + 1]
                z_name = (
                    layer_params.top_names[0]
                    if i == len(layer_params.bottom_names) - 2
                    else layer_params.top_names[0] + str(i + 1)
                )
                self.__nodes.append(
                    helper.make_node(op_type="Mul", inputs=[x_name, y_name], outputs=[z_name])
                )
        elif layer_type == "Dropout":
            self.__nodes.append(
                helper.make_node(
                    op_type="Dropout",
                    inputs=layer_params.bottom_names,
                    outputs=layer_params.top_names,
                )
            )
        elif layer_type == "ELU":
            self.__nodes.append(
                helper.make_node(
                    op_type="Elu",
                    inputs=layer_params.bottom_names,
                    outputs=layer_params.top_names,
                    alpha=layer_params.elu_alpha,
                )
            )
        elif layer_type == "SequenceMask":
            new_shape = np.array([-1, 1, 1, layer_params.max_sequence_len])
            len_expand_name = layer_params.top_names[0] + "_len_expand"
            maxlen_expand_name = layer_params.top_names[0] + "_maxlen_expand"
            maxlen = np.fill(np.array([-1, 1, 1, layer_params.max_sequence_len]), max_sequence_len)
            self.__nodes.append(
                helper.make_node(
                    op_type="Expand",
                    inputs=[layer_params.bottom_names[0], new_shape],
                    outputs=[len_expand_name],
                )
            )
            self.__initializers.append(
                helper.make_tensor(
                    name=maxlen_expand_name,
                    inputs=[layer_params.bottom_names, new_shape],
                    dims=maxlen.shape,
                    vals=maxlen.flatten(),
                )
            )
            self.__node.append(
                helper.make_node(
                    op_type="Less",
                    inputs=[len_expand_name, maxlen_expand_name],
                    outputs=layer_params.top_names,
                )
            )
        elif layer_type == "FmOrder2":
            vec_size = layer_params.out_dim
            slot_num = dimensions[layer_params.bottom_names[0]] // vec_size
            shape_name = layer_params.top_names[0] + "_shape"
            shape = np.array([-1, slot_num, vec_size], dtype=np.int64)
            reshape_name = layer_params.top_names[0] + "_reshape"
            reduce_sum_name = layer_params.top_names[0] + "_reduce_sum"
            sum_square_name = layer_params.top_names[0] + "_sum_square"
            square_name = layer_params.top_names[0] + "_square"
            square_sum_name = layer_params.top_names[0] + "_square_sum"
            sub_name = layer_params.top_names[0] + "_sub"
            scalar_name = layer_params.top_names[0] + "_scalar"
            scalar = np.array([0.5], dtype=np.float32)
            self.__initializers.append(
                helper.make_tensor(
                    name=shape_name,
                    data_type=onnx.mapping.NP_TYPE_TO_TENSOR_TYPE[shape.dtype],
                    dims=shape.shape,
                    vals=shape.flatten(),
                )
            )
            self.__initializers.append(
                helper.make_tensor(
                    name=scalar_name,
                    data_type=onnx.mapping.NP_TYPE_TO_TENSOR_TYPE[scalar.dtype],
                    dims=scalar.shape,
                    vals=scalar.flatten(),
                )
            )
            self.__nodes.append(
                helper.make_node(
                    op_type="Reshape",
                    inputs=[layer_params.bottom_names[0], shape_name],
                    outputs=[reshape_name],
                )
            )
            self.__nodes.append(
                helper.make_node(
                    op_type="ReduceSum",
                    inputs=[reshape_name],
                    outputs=[reduce_sum_name],
                    keepdims=0,
                    axes=[-2],
                )
            )
            self.__nodes.append(
                helper.make_node(
                    op_type="Mul",
                    inputs=[reduce_sum_name, reduce_sum_name],
                    outputs=[sum_square_name],
                )
            )
            self.__nodes.append(
                helper.make_node(
                    op_type="Mul", inputs=[reshape_name, reshape_name], outputs=[square_name]
                )
            )
            self.__nodes.append(
                helper.make_node(
                    op_type="ReduceSum",
                    inputs=[square_name],
                    outputs=[square_sum_name],
                    keepdims=0,
                    axes=[-2],
                )
            )
            self.__nodes.append(
                helper.make_node(
                    op_type="Sub", inputs=[sum_square_name, square_sum_name], outputs=[sub_name]
                )
            )
            self.__nodes.append(
                helper.make_node(
                    op_type="Mul", inputs=[sub_name, scalar_name], outputs=layer_params.top_names
                )
            )
        elif layer_type == "InnerProduct":
            weight_name = layer_params.top_names[0] + "_weight"
            bias_name = layer_params.top_names[0] + "_bias"
            weight = weights_dict[weight_name]
            bias = weights_dict[bias_name]
            if isinstance(dimensions[layer_params.bottom_names[0]], tuple):
                dim = dimensions[layer_params.bottom_names[0]]
                shape_name1 = layer_params.top_names[0] + "_shape1"
<<<<<<< HEAD
                shape1 = np.array([-1, dim[0]*dim[1] ], dtype=np.int64)
=======
                shape1 = np.array([-1, dim[0] * dim[1]], dtype=np.int64)
>>>>>>> 60a161ea

                shape_name2 = layer_params.top_names[0] + "_shape2"
                shape2 = np.array([-1, dim[0], layer_params.num_output], dtype=np.int64)
            else:
                shape_name1 = layer_params.top_names[0] + "_shape1"
                shape1 = np.array([-1, dimensions[layer_params.bottom_names[0]]], dtype=np.int64)

                shape_name2 = layer_params.top_names[0] + "_shape2"
                shape2 = np.array([-1, layer_params.num_output], dtype=np.int64)

            reshape_name1 = layer_params.bottom_names[0] + "_reshape_fc1"
            reshape_name2 = layer_params.top_names[0] + "_reshape_fc2"

<<<<<<< HEAD
            self.__initializers.append(helper.make_tensor(name=shape_name1,
                                                        data_type=onnx.mapping.NP_TYPE_TO_TENSOR_TYPE[shape1.dtype],
                                                        dims=shape1.shape,
                                                        vals=shape1.flatten()))
            self.__initializers.append(helper.make_tensor(name=shape_name2,
                                                        data_type=onnx.mapping.NP_TYPE_TO_TENSOR_TYPE[shape2.dtype],
                                                        dims=shape2.shape,
                                                        vals=shape2.flatten()))

            self.__initializers.append(helper.make_tensor(name=weight_name,
                                                        data_type=onnx.mapping.NP_TYPE_TO_TENSOR_TYPE[weight.dtype],
                                                        dims=weight.shape,
                                                        vals=weight.flatten()))
            self.__initializers.append(helper.make_tensor(name=bias_name,
                                                        data_type=onnx.mapping.NP_TYPE_TO_TENSOR_TYPE[bias.dtype],
                                                        dims=bias.shape,
                                                        vals=bias.flatten()))
            self.__nodes.append(helper.make_node(op_type = 'Reshape',
                                                inputs=[layer_params.bottom_names[0], shape_name1],
                                                outputs=[reshape_name1]))
            self.__nodes.append(helper.make_node(op_type = 'Gemm',
                                                inputs=[reshape_name1, weight_name, bias_name],
                                                outputs=[reshape_name2]))
            self.__nodes.append(helper.make_node(op_type = 'Reshape',
                                                inputs=[reshape_name2, shape_name2],
                                                outputs=layer_params.top_names))
=======
            self.__initializers.append(
                helper.make_tensor(
                    name=shape_name1,
                    data_type=onnx.mapping.NP_TYPE_TO_TENSOR_TYPE[shape1.dtype],
                    dims=shape1.shape,
                    vals=shape1.flatten(),
                )
            )
            self.__initializers.append(
                helper.make_tensor(
                    name=shape_name2,
                    data_type=onnx.mapping.NP_TYPE_TO_TENSOR_TYPE[shape2.dtype],
                    dims=shape2.shape,
                    vals=shape2.flatten(),
                )
            )

            self.__initializers.append(
                helper.make_tensor(
                    name=weight_name,
                    data_type=onnx.mapping.NP_TYPE_TO_TENSOR_TYPE[weight.dtype],
                    dims=weight.shape,
                    vals=weight.flatten(),
                )
            )
            self.__initializers.append(
                helper.make_tensor(
                    name=bias_name,
                    data_type=onnx.mapping.NP_TYPE_TO_TENSOR_TYPE[bias.dtype],
                    dims=bias.shape,
                    vals=bias.flatten(),
                )
            )
            self.__nodes.append(
                helper.make_node(
                    op_type="Reshape",
                    inputs=[layer_params.bottom_names[0], shape_name1],
                    outputs=[reshape_name1],
                )
            )
            self.__nodes.append(
                helper.make_node(
                    op_type="Gemm",
                    inputs=[reshape_name1, weight_name, bias_name],
                    outputs=[reshape_name2],
                )
            )
            self.__nodes.append(
                helper.make_node(
                    op_type="Reshape",
                    inputs=[reshape_name2, shape_name2],
                    outputs=layer_params.top_names,
                )
            )
>>>>>>> 60a161ea
        elif layer_type == "FusedInnerProduct":
            weight_name = layer_params.top_names[0] + "_weight"
            bias_name = layer_params.top_names[0] + "_bias"
            weight = weights_dict[weight_name]
            bias = weights_dict[bias_name]
            gemm_name = layer_params.top_names[0] + "_gemm"
            self.__initializers.append(
                helper.make_tensor(
                    name=weight_name,
                    data_type=onnx.mapping.NP_TYPE_TO_TENSOR_TYPE[weight.dtype],
                    dims=weight.shape,
                    vals=weight.flatten(),
                )
            )
            self.__initializers.append(
                helper.make_tensor(
                    name=bias_name,
                    data_type=onnx.mapping.NP_TYPE_TO_TENSOR_TYPE[bias.dtype],
                    dims=bias.shape,
                    vals=bias.flatten(),
                )
            )
            self.__nodes.append(
                helper.make_node(
                    op_type="Gemm",
                    inputs=[layer_params.bottom_names[0], weight_name, bias_name],
                    outputs=[gemm_name],
                )
            )
            self.__nodes.append(
                helper.make_node(op_type="Relu", inputs=[gemm_name], outputs=layer_params.top_names)
            )
        elif layer_type == "FusedReshapeConcat":
            slot_num = dimensions[layer_params.bottom_names[0]][0]
            output_fea_num = 0
            item_starts_name = layer_params.top_names[0] + "_item_start"
            item_ends_name = layer_params.top_names[0] + "_item_end"
            ad_starts_name = layer_params.top_names[0] + "_ad_start"
            ad_ends_name = layer_params.top_names[0] + "_ad_end"
            axes_name = layer_params.top_names[0] + "_axes"
            item_starts = np.array([0], dtype=np.int64)
            item_ends = np.array([slot_num - 1], dtype=np.int64)
            ad_starts = np.array([slot_num - 1], dtype=np.int64)
            ad_ends = np.array([slot_num], dtype=np.int64)
            axes = np.array([1], dtype=np.int64)
            self.__initializers.append(
                helper.make_tensor(
                    name=item_starts_name,
                    data_type=onnx.mapping.NP_TYPE_TO_TENSOR_TYPE[item_starts.dtype],
                    dims=item_starts.shape,
                    vals=item_starts.flatten(),
                )
            )
            self.__initializers.append(
                helper.make_tensor(
                    name=item_ends_name,
                    data_type=onnx.mapping.NP_TYPE_TO_TENSOR_TYPE[item_ends.dtype],
                    dims=item_ends.shape,
                    vals=item_ends.flatten(),
                )
            )
            self.__initializers.append(
                helper.make_tensor(
                    name=ad_starts_name,
                    data_type=onnx.mapping.NP_TYPE_TO_TENSOR_TYPE[ad_starts.dtype],
                    dims=ad_starts.shape,
                    vals=ad_starts.flatten(),
                )
            )
            self.__initializers.append(
                helper.make_tensor(
                    name=ad_ends_name,
                    data_type=onnx.mapping.NP_TYPE_TO_TENSOR_TYPE[ad_ends.dtype],
                    dims=ad_ends.shape,
                    vals=ad_ends.flatten(),
                )
            )
            self.__initializers.append(
                helper.make_tensor(
                    name=axes_name,
                    data_type=onnx.mapping.NP_TYPE_TO_TENSOR_TYPE[axes.dtype],
                    dims=axes.shape,
                    vals=axes.flatten(),
                )
            )
            for i in range(len(layer_params.bottom_names)):
                input_tensor_name = layer_params.bottom_names[i]
                output_fea_num += dimensions[input_tensor_name][1]
                item_slice_name = input_tensor_name + "_slice_item" + str(i)
                ad_slice_name = input_tensor_name + "_slice_ad" + str(i)
                item_concat_name = input_tensor_name + "_concat_item" + str(i)
                ad_concat_name = input_tensor_name + "_concat_ad" + str(i)
                self.__nodes.append(
                    helper.make_node(
                        op_type="Slice",
                        inputs=[input_tensor_name, item_starts_name, item_ends_name, axes_name],
                        outputs=[item_slice_name],
                    )
                )
                self.__nodes.append(
                    helper.make_node(
                        op_type="Slice",
                        inputs=[input_tensor_name, ad_starts_name, ad_ends_name, axes_name],
                        outputs=[ad_slice_name],
                    )
                )
                if i > 0:
                    prev_item_concat_name = (
                        layer_params.bottom_names[i - 1] + "_slice_item" + str(i - 1)
                        if i == 1
                        else layer_params.bottom_names[i - 1] + "_concat_item" + str(i - 1)
                    )
                    prev_ad_concat_name = (
                        layer_params.bottom_names[i - 1] + "_slice_ad" + str(i - 1)
                        if i == 1
                        else layer_params.bottom_names[i - 1] + "_concat_ad" + str(i - 1)
                    )
                    self.__nodes.append(
                        helper.make_node(
                            op_type="Concat",
                            inputs=[prev_item_concat_name, item_slice_name],
                            outputs=[item_concat_name],
                            axis=2,
                        )
                    )
                    self.__nodes.append(
                        helper.make_node(
                            op_type="Concat",
                            inputs=[prev_ad_concat_name, ad_slice_name],
                            outputs=[ad_concat_name],
                            axis=2,
                        )
                    )
            shape_name = layer_params.top_names[0] + "_item_shape"
            shape = np.array([-1, output_fea_num], dtype=np.int64)
            num_input_tensors = len(layer_params.bottom_names)
            last_bottom_tensor_name = layer_params.bottom_names[num_input_tensors - 1]
            last_item_tensor_name = (
                last_bottom_tensor_name + "_slice_item" + str(num_input_tensors - 1)
                if num_input_tensors == 1
                else last_bottom_tensor_name + "_concat_item" + str(num_input_tensors - 1)
            )
            last_ad_tensor_name = (
                last_bottom_tensor_name + "_slice_ad" + str(num_input_tensors - 1)
                if num_input_tensors == 1
                else last_bottom_tensor_name + "_concat_ad" + str(num_input_tensors - 1)
            )
            self.__initializers.append(
                helper.make_tensor(
                    name=shape_name,
                    data_type=onnx.mapping.NP_TYPE_TO_TENSOR_TYPE[shape.dtype],
                    dims=shape.shape,
                    vals=shape.flatten(),
                )
            )
            self.__nodes.append(
                helper.make_node(
                    op_type="Reshape",
                    inputs=[last_item_tensor_name, shape_name],
                    outputs=[layer_params.top_names[0]],
                )
            )
            self.__nodes.append(
                helper.make_node(
                    op_type="Reshape",
                    inputs=[last_ad_tensor_name, shape_name],
                    outputs=[layer_params.top_names[1]],
                )
            )
        elif layer_type == "MultiHeadAttention":
            query_name = layer_params.bottom_names[0]
            key_name = layer_params.bottom_names[1]
            transpose_name = key_name + "_transpose"
            self.__nodes.append(
                helper.make_node(
                    op_type="Transpose",
                    inputs=[query_name],
                    outputs=[transpose_name],
                    perm=[0, 1, 3, 2],
                )
            )
            self.__nodes.append(
                helper.make_node(
                    op_type="MatMul",
                    inputs=[query_name, transpose_name],
                    outputs=layer_params.top_names,
                )
            )
        elif layer_type == "Interaction":
            slot_num = dimensions[layer_params.bottom_names[1]][0]
            vec_size = dimensions[layer_params.bottom_names[1]][1]
            out_dim = dimensions[layer_params.top_names[0]]
            mlp_name = layer_params.bottom_names[0]
            emb_name = layer_params.bottom_names[1]
            shape_name1 = layer_params.top_names[0] + "_shape1"
            shape1 = np.array([-1, 1, vec_size], dtype=np.int64)
            reshape_name1 = layer_params.top_names[0] + "_reshape1"
            concat_name = layer_params.top_names[0] + "_concat"
            transpose_name = layer_params.top_names[0] + "_transpose"
            matmul_name = layer_params.top_names[0] + "_matmul"
            shape_name2 = layer_params.top_names[0] + "_shape2"
            shape2 = np.array([-1, (slot_num + 1) * (slot_num + 1)], dtype=np.int64)
            reshape_name2 = layer_params.top_names[0] + "_reshape2"
            indices_name = layer_params.top_names[0] + "_indices"
            indices = [i * (slot_num + 1) + j for j in range(1, 1 + slot_num) for i in range(j)]
            indices = np.array(indices, dtype=np.int64)
            gather_name = layer_params.top_names[0] + "_gather"
            interaction_name = layer_params.top_names[0] + "_interaction"
            self.__initializers.append(
                helper.make_tensor(
                    name=shape_name1,
                    data_type=onnx.mapping.NP_TYPE_TO_TENSOR_TYPE[shape1.dtype],
                    dims=shape1.shape,
                    vals=shape1.flatten(),
                )
            )
            self.__initializers.append(
                helper.make_tensor(
                    name=shape_name2,
                    data_type=onnx.mapping.NP_TYPE_TO_TENSOR_TYPE[shape2.dtype],
                    dims=shape2.shape,
                    vals=shape2.flatten(),
                )
            )
            self.__initializers.append(
                helper.make_tensor(
                    name=indices_name,
                    data_type=onnx.mapping.NP_TYPE_TO_TENSOR_TYPE[indices.dtype],
                    dims=indices.shape,
                    vals=indices.flatten(),
                )
            )
            self.__nodes.append(
                helper.make_node(
                    op_type="Reshape", inputs=[mlp_name, shape_name1], outputs=[reshape_name1]
                )
            )
            self.__nodes.append(
                helper.make_node(
                    op_type="Concat",
                    inputs=[reshape_name1, emb_name],
                    outputs=[concat_name],
                    axis=-2,
                )
            )
            self.__nodes.append(
                helper.make_node(
                    op_type="Transpose",
                    inputs=[concat_name],
                    outputs=[transpose_name],
                    perm=[0, 2, 1],
                )
            )
            self.__nodes.append(
                helper.make_node(
                    op_type="MatMul", inputs=[concat_name, transpose_name], outputs=[matmul_name]
                )
            )
            self.__nodes.append(
                helper.make_node(
                    op_type="Reshape", inputs=[matmul_name, shape_name2], outputs=[reshape_name2]
                )
            )
            self.__nodes.append(
                helper.make_node(
                    op_type="Gather",
                    inputs=[reshape_name2, indices_name],
                    outputs=[gather_name],
                    axis=1,
                )
            )
            self.__nodes.append(
                helper.make_node(
                    op_type="Concat",
                    inputs=[mlp_name, gather_name],
                    outputs=[interaction_name],
                    axis=-1,
                )
            )
            self.__nodes.append(
                helper.make_node(
                    op_type="Pad",
                    inputs=[interaction_name],
                    outputs=layer_params.top_names,
                    pads=[0, 0, 0, 1],
                )
            )
        elif layer_type == "MatrixMultiply":
            self.__nodes.append(
                helper.make_node(
                    op_type="MatMul",
                    inputs=layer_params.bottom_names,
                    outputs=layer_params.top_names,
                )
            )
        elif layer_type == "MultiCross":
            weights_name = layer_params.top_names[0] + "_weights"
            biases_name = layer_params.top_names[0] + "_biases"
            weights = weights_dict[weights_name]
            biases = weights_dict[biases_name]
            for i in range(layer_params.num_layers):
                weight_name = weights_name + str(i)
                bias_name = biases_name + str(i)
                weight = weights[i]
                bias = biases[i]
                feed_name = (
                    layer_params.bottom_names[0]
                    if i == 0
                    else layer_params.top_names[0] + "_multicross" + str(i)
                )
                matmul_name = layer_params.top_names[0] + "_matmul" + str(i + 1)
                multiply_name = layer_params.top_names[0] + "_multiply" + str(i + 1)
                add_name = layer_params.top_names[0] + "_add" + str(i + 1)
                multicross_name = (
                    layer_params.top_names[0]
                    if i == layer_params.num_layers - 1
                    else layer_params.top_names[0] + "_multicross" + str(i + 1)
                )
                self.__initializers.append(
                    helper.make_tensor(
                        name=weight_name,
                        data_type=onnx.mapping.NP_TYPE_TO_TENSOR_TYPE[weight.dtype],
                        dims=weight.shape,
                        vals=weight.flatten(),
                    )
                )
                self.__initializers.append(
                    helper.make_tensor(
                        name=bias_name,
                        data_type=onnx.mapping.NP_TYPE_TO_TENSOR_TYPE[bias.dtype],
                        dims=bias.shape,
                        vals=bias.flatten(),
                    )
                )
                self.__nodes.append(
                    helper.make_node(
                        op_type="MatMul", inputs=[feed_name, weight_name], outputs=[matmul_name]
                    )
                )
                self.__nodes.append(
                    helper.make_node(
                        op_type="Mul",
                        inputs=[layer_params.bottom_names[0], matmul_name],
                        outputs=[multiply_name],
                    )
                )
                self.__nodes.append(
                    helper.make_node(
                        op_type="Add", inputs=[feed_name, bias_name], outputs=[add_name]
                    )
                )
                self.__nodes.append(
                    helper.make_node(
                        op_type="Add", inputs=[multiply_name, add_name], outputs=[multicross_name]
                    )
                )
        elif layer_type == "PReLU_Dice":
            mean_name = layer_params.top_names[0] + "_mean"
            square_name = layer_params.top_names[0] + "_square"
            square_mean_name = layer_params.top_names[0] + "_square_mean"
            mean_square_name = layer_params.top_names[0] + "_mean_square"
            var_name = layer_params.top_names[0] + "_var"
            epsilon_name = layer_params.top_names[0] + "_eps"
            epsilon = np.array([layer_params.prelu_eps], dtype=np.float32)
            var_epsilon_name = layer_params.top_names[0] + "_var_eps"
            var_epsilon_sqrt_name = layer_params.top_names[0] + "_var_eps_sqrt"
            diff_name = layer_params.top_names[0] + "_diff"
            value_name = layer_params.top_names[0] + "_value"
            ps_name = layer_params.top_names[0] + "_ps"
            alpha_name = layer_params.top_names[0] + "_alpha"
            alpha = np.array([layer_params.prelu_alpha], dtype=np.float32)
            first_item_name = layer_params.top_names[0] + "_first_item"
            ps_mul_name = layer_params.top_names[0] + "_ps_mul"
            second_item_tmp_name = layer_params.top_names[0] + "_second_item_tmp"
            second_item_name = layer_params.top_names[0] + "_second_item"
            self.__initializers.append(
                helper.make_tensor(
                    name=epsilon_name,
                    data_type=onnx.mapping.NP_TYPE_TO_TENSOR_TYPE[epsilon.dtype],
                    dims=epsilon.shape,
                    vals=epsilon.flatten(),
                )
            )
            self.__initializers.append(
                helper.make_tensor(
                    name=alpha_name,
                    data_type=onnx.mapping.NP_TYPE_TO_TENSOR_TYPE[alpha.dtype],
                    dims=alpha.shape,
                    vals=alpha.flatten(),
                )
            )
            self.__nodes.append(
                helper.make_node(
                    op_type="ReduceMean",
                    inputs=layer_params.bottom_names,
                    outputs=[mean_name],
                    axes=[0],
                )
            )
            self.__nodes.append(
                helper.make_node(
                    op_type="Mul", inputs=[mean_name, mean_name], outputs=[mean_square_name]
                )
            )
            self.__nodes.append(
                helper.make_node(
                    op_type="Mul",
                    inputs=[layer_params.bottom_names[0], layer_params.bottom_names[0]],
                    outputs=[square_name],
                )
            )
            self.__nodes.append(
                helper.make_node(
                    op_type="ReduceMean", inputs=[square_name], outputs=[square_mean_name], axes=[0]
                )
            )
            self.__nodes.append(
                helper.make_node(
                    op_type="Sub", inputs=[square_mean_name, mean_square_name], outputs=[var_name]
                )
            )
            self.__nodes.append(
                helper.make_node(
                    op_type="Add", inputs=[var_name, epsilon_name], outputs=[var_epsilon_name]
                )
            )
            self.__nodes.append(
                helper.make_node(
                    op_type="Sqrt", inputs=[var_epsilon_name], outputs=[var_epsilon_sqrt_name]
                )
            )
            self.__nodes.append(
                helper.make_node(
                    op_type="Sub",
                    inputs=[layer_params.bottom_names[0], mean_name],
                    outputs=[diff_name],
                )
            )
            self.__nodes.append(
                helper.make_node(
                    op_type="Div", inputs=[diff_name, var_epsilon_sqrt_name], outputs=[value_name]
                )
            )
            self.__nodes.append(
                helper.make_node(op_type="Sigmoid", inputs=[value_name], outputs=[ps_name])
            )
            self.__nodes.append(
                helper.make_node(
                    op_type="Mul",
                    inputs=[layer_params.bottom_names[0], ps_name],
                    outputs=[first_item_name],
                )
            )
            self.__nodes.append(
                helper.make_node(
                    op_type="Mul",
                    inputs=[layer_params.bottom_names[0], ps_name],
                    outputs=[ps_mul_name],
                )
            )
            self.__nodes.append(
                helper.make_node(
                    op_type="Sub",
                    inputs=[ps_mul_name, layer_params.bottom_names[0]],
                    outputs=[second_item_tmp_name],
                )
            )
            self.__nodes.append(
                helper.make_node(
                    op_type="Mul",
                    inputs=[second_item_tmp_name, alpha_name],
                    outputs=[second_item_name],
                )
            )
            self.__nodes.append(
                helper.make_node(
                    op_type="Sub",
                    inputs=[first_item_name, second_item_name],
                    outputs=layer_params.top_names,
                )
            )
        elif layer_type == "ReduceMean":
            self.__nodes.append(
                helper.make_node(
                    op_type="ReduceMean",
                    inputs=layer_params.bottom_names,
                    outputs=layer_params.top_names,
                    keepdims=1,
                    axes=[layer_params.axis],
                )
            )
        elif layer_type == "ReduceSum":
            self.__nodes.append(
                helper.make_node(
                    op_type="ReduceSum",
                    inputs=layer_params.bottom_names,
                    outputs=layer_params.top_names,
                    keepdims=1,
                    axes=[layer_params.axis],
                )
            )
        elif layer_type == "ReLU":
            self.__nodes.append(
                helper.make_node(
                    op_type="Relu", inputs=layer_params.bottom_names, outputs=layer_params.top_names
                )
            )
        elif layer_type == "Reshape":
            shape_name = layer_params.top_names[0] + "_shape"
            if layer_params.reshape_time_step == 0:
                shape = np.array([-1, layer_params.leading_dim], dtype=np.int64)
            else:
                shape = np.array(
                    [-1, layer_params.reshape_time_step, layer_params.leading_dim], dtype=np.int64
                )
            self.__initializers.append(
                helper.make_tensor(
                    name=shape_name,
                    data_type=onnx.mapping.NP_TYPE_TO_TENSOR_TYPE[shape.dtype],
                    dims=shape.shape,
                    vals=shape.flatten(),
                )
            )
            if layer_params.selected:
                gather_name = layer_params.top_names[0] + "_gather"
                selected_slots_name = layer_params.top_names[0] + "_selected_slots"
                selected_slots = np.array(layer_params.selected_slots, dtype=np.int64)
                self.__initializers.append(
                    helper.make_tensor(
                        name=selected_slots_name,
                        data_type=onnx.mapping.NP_TYPE_TO_TENSOR_TYPE[selected_slots.dtype],
                        dims=selected_slots.shape,
                        vals=selected_slots.flatten(),
                    )
                )
                self.__nodes.append(
                    helper.make_node(
                        op_type="Gather",
                        inputs=[layer_params.bottom_names[0], selected_slots_name],
                        outputs=[gather_name],
                        axis=1,
                    )
                )
                self.__nodes.append(
                    helper.make_node(
                        op_type="Reshape",
                        inputs=[gather_name, shape_name],
                        outputs=layer_params.top_names,
                    )
                )
            else:
                self.__nodes.append(
                    helper.make_node(
                        op_type="Reshape",
                        inputs=[layer_params.bottom_names[0], shape_name],
                        outputs=layer_params.top_names,
                    )
                )
        elif layer_type == "Scale":
            concat_axis = 1
            concat_times = int(layer_params.scale_factor)
            if layer_params.scale_axis == 0:
                pre_shape_name = layer_params.top_names[0] + "_pre_shape"
                pre_shape = np.array([-1, 1], dtype=np.int64)
                reshape_name = layer_params.top_names[0] + "_reshape"
                self.__initializers.append(
                    helper.make_tensor(
                        name=pre_shape_name,
                        data_type=onnx.mapping.NP_TYPE_TO_TENSOR_TYPE[pre_shape.dtype],
                        dims=pre_shape.shape,
                        vals=pre_shape.flatten(),
                    )
                )
                self.__nodes.append(
                    helper.make_node(
                        op_type="Reshape",
                        inputs=[layer_params.bottom_names[0], pre_shape_name],
                        outputs=[reshape_name],
                    )
                )
            bottom_name = (
                reshape_name if layer_params.scale_axis == 0 else layer_params.bottom_names[0]
            )
            for i in range(concat_times):
                if i > 0:
                    prev_concat_name = (
                        bottom_name
                        if i == 1
                        else layer_params.top_names[0] + "_concat" + str(i - 1)
                    )
                    cur_concat_name = layer_params.top_names[0] + "_concat" + str(i)
                    self.__nodes.append(
                        helper.make_node(
                            op_type="Concat",
                            inputs=[prev_concat_name, bottom_name],
                            outputs=[cur_concat_name],
                            axis=concat_axis,
                        )
                    )
            last_concat_name = layer_params.top_names[0] + "_concat" + str(concat_times - 1)
            shape_name = layer_params.top_names[0] + "_shape"
            shape = np.array([-1, dimensions[layer_params.top_names[0]]], dtype=np.int64)
            self.__initializers.append(
                helper.make_tensor(
                    name=shape_name,
                    data_type=onnx.mapping.NP_TYPE_TO_TENSOR_TYPE[shape.dtype],
                    dims=shape.shape,
                    vals=shape.flatten(),
                )
            )
            self.__nodes.append(
                helper.make_node(
                    op_type="Reshape",
                    inputs=[last_concat_name, shape_name],
                    outputs=[layer_params.top_names[0]],
                )
            )
        elif layer_type == "Sigmoid":
            if len(layer_params.top_names) == 0:
                layer_params.top_names.append("output")
            self.__nodes.append(
                helper.make_node(
                    op_type="Sigmoid",
                    inputs=layer_params.bottom_names,
                    outputs=layer_params.top_names,
                )
            )
        elif layer_type == "Slice":
            for tensor_name, rng in zip(layer_params.top_names, layer_params.ranges):
                starts_name = tensor_name + "_start"
                ends_name = tensor_name + "_end"
                axes_name = tensor_name + "_axes"
                starts = np.array([rng[0]], dtype=np.int64)
                ends = np.array([rng[1]], dtype=np.int64)
                axes = np.array([1], dtype=np.int64)
                self.__initializers.append(
                    helper.make_tensor(
                        name=starts_name,
                        data_type=onnx.mapping.NP_TYPE_TO_TENSOR_TYPE[starts.dtype],
                        dims=starts.shape,
                        vals=starts.flatten(),
                    )
                )
                self.__initializers.append(
                    helper.make_tensor(
                        name=ends_name,
                        data_type=onnx.mapping.NP_TYPE_TO_TENSOR_TYPE[ends.dtype],
                        dims=ends.shape,
                        vals=ends.flatten(),
                    )
                )
                self.__initializers.append(
                    helper.make_tensor(
                        name=axes_name,
                        data_type=onnx.mapping.NP_TYPE_TO_TENSOR_TYPE[axes.dtype],
                        dims=axes.shape,
                        vals=axes.flatten(),
                    )
                )
                self.__nodes.append(
                    helper.make_node(
                        op_type="Slice",
                        inputs=[layer_params.bottom_names[0], starts_name, ends_name, axes_name],
                        outputs=[tensor_name],
                    )
                )
        elif layer_type == "Softmax":
            if len(layer_params.top_names) == 0:
                layer_params.top_names.append("output")
            if len(layer_params.bottom_names) == 1:
                self.__nodes.append(
                    helper.make_node(
                        op_type="Softmax",
                        inputs=layer_params.bottom_names,
                        outputs=layer_params.top_names,
                    )
                )
            else:
                input_name = layer_params.bottom_names[0]
                mask_name = layer_params.bottom_names[1]
                head_num = dimensions[layer_params.bottom_names[0]][0]
                seq_len = dimensions[layer_params.bottom_names[0]][1]
                padding = np.full([-1, head_num, seq_len, seq_len], -10000.0, dtype=np.float32)
                padding_name = layer_params.bottom_names[0] + "_padding_val"
                masked_input_name = layer_params.bottom_names[0] + "_masked_val"
                self.__initializers.append(
                    helper.make_tensor(
                        name=padding_name,
                        data_type=onnx.mapping.NP_TYPE_TO_TENSOR_TYPE[padding.dtype],
                        dims=padding.shape,
                        vals=padding.flatten(),
                    )
                )
                self.__nodes.append(
                    helper.make_node(
                        op_type="Where",
                        inputs=[mask_name, input_name, padding_name],
                        outputs=[masked_input_name],
                    )
                )
                self.__nodes.append(
                    helper.make_node(
                        op_type="Softmax",
                        inputs=[masked_input_name],
                        outputs=layer_params.top_names,
                    )
                )

        elif layer_type == "Sub":
            x_name = layer_params.bottom_names[0]
            y_name = layer_params.bottom_names[1]
            z_name = layer_params.top_names[0]
            self.__nodes.append(
                helper.make_node(op_type="Sub", inputs=[x_name, y_name], outputs=[z_name])
            )
        elif layer_type == "WeightMultiply":
            weight_name = layer_params.top_names[0] + "_weight"
            weight = weights_dict[weight_name]
            flatten_name = layer_params.top_names[0] + "_flatten"
            transpose_name = layer_params.top_names[0] + "_transpose"
            expand_name = layer_params.top_names[0] + "_expand"
            expand_shape_name = layer_params.top_names[0] + "_expand_shape"
            expand_shape = np.array([1, layer_params.weight_dims[1]], dtype=np.int64)
            shape_name1 = layer_params.top_names[0] + "_shape1"
            shape1 = np.array(
                [-1, layer_params.weight_dims[0], layer_params.weight_dims[1]], dtype=np.int64
            )
            reshape_name = layer_params.top_names[0] + "_reshape"
            multiply_name = layer_params.top_names[0] + "_multiply"
            shape_name2 = layer_params.top_names[0] + "_shape2"
            shape2 = np.array(
                [-1, layer_params.weight_dims[0] * layer_params.weight_dims[1]], dtype=np.int64
            )
            self.__initializers.append(
                helper.make_tensor(
                    name=weight_name,
                    data_type=onnx.mapping.NP_TYPE_TO_TENSOR_TYPE[weight.dtype],
                    dims=weight.shape,
                    vals=weight.flatten(),
                )
            )
            self.__initializers.append(
                helper.make_tensor(
                    name=expand_shape_name,
                    data_type=onnx.mapping.NP_TYPE_TO_TENSOR_TYPE[expand_shape.dtype],
                    dims=expand_shape.shape,
                    vals=expand_shape.flatten(),
                )
            )
            self.__initializers.append(
                helper.make_tensor(
                    name=shape_name1,
                    data_type=onnx.mapping.NP_TYPE_TO_TENSOR_TYPE[shape1.dtype],
                    dims=shape1.shape,
                    vals=shape1.flatten(),
                )
            )
            self.__initializers.append(
                helper.make_tensor(
                    name=shape_name2,
                    data_type=onnx.mapping.NP_TYPE_TO_TENSOR_TYPE[shape2.dtype],
                    dims=shape2.shape,
                    vals=shape2.flatten(),
                )
            )
            self.__nodes.append(
                helper.make_node(
                    op_type="Flatten",
                    inputs=layer_params.bottom_names,
                    outputs=[flatten_name],
                    axis=0,
                )
            )
            self.__nodes.append(
                helper.make_node(
                    op_type="Transpose", inputs=[flatten_name], outputs=[transpose_name]
                )
            )
            self.__nodes.append(
                helper.make_node(
                    op_type="Expand",
                    inputs=[transpose_name, expand_shape_name],
                    outputs=[expand_name],
                )
            )
            self.__nodes.append(
                helper.make_node(
                    op_type="Reshape", inputs=[expand_name, shape_name1], outputs=[reshape_name]
                )
            )
            self.__nodes.append(
                helper.make_node(
                    op_type="Mul", inputs=[reshape_name, weight_name], outputs=[multiply_name]
                )
            )
            self.__nodes.append(
                helper.make_node(
                    op_type="Reshape",
                    inputs=[multiply_name, shape_name2],
                    outputs=layer_params.top_names,
                )
            )
        else:
            raise ValueError(layer_type + " is not supported in HugeCTR to ONNX converter")
        self.__counter += 1

    def create_graph(self, name="hugectr_graph"):
        # Finalize key to indice hash
        key_to_indice_tensor = numpy_helper.from_array(
            self.__key_to_indice_hash_all_tables, "key_to_indice_hash_all_tables"
        )
        self.__initializers[0].CopyFrom(key_to_indice_tensor)
        # Create the graph (GraphProto)
        self.__graph_def = helper.make_graph(
            self.__nodes, name, self.__inputs, self.__outputs, self.__initializers
        )

    def save_model(self, model_path, op_version=10, ir_version=7):
        # Create the model (ModelProto)
        model_def = helper.make_model(self.__graph_def)
        model_def.opset_import[0].version = op_version
        model_def.ir_version = ir_version
        onnx.checker.check_model(model_def)
        print("[HUGECTR2ONNX][INFO]: The model is checked!")
        onnx.save(model_def, model_path)
        print("[HUGECTR2ONNX][INFO]: The model is saved at {}".format(model_path))<|MERGE_RESOLUTION|>--- conflicted
+++ resolved
@@ -385,11 +385,7 @@
             if isinstance(dimensions[layer_params.bottom_names[0]], tuple):
                 dim = dimensions[layer_params.bottom_names[0]]
                 shape_name1 = layer_params.top_names[0] + "_shape1"
-<<<<<<< HEAD
-                shape1 = np.array([-1, dim[0]*dim[1] ], dtype=np.int64)
-=======
                 shape1 = np.array([-1, dim[0] * dim[1]], dtype=np.int64)
->>>>>>> 60a161ea
 
                 shape_name2 = layer_params.top_names[0] + "_shape2"
                 shape2 = np.array([-1, dim[0], layer_params.num_output], dtype=np.int64)
@@ -403,34 +399,6 @@
             reshape_name1 = layer_params.bottom_names[0] + "_reshape_fc1"
             reshape_name2 = layer_params.top_names[0] + "_reshape_fc2"
 
-<<<<<<< HEAD
-            self.__initializers.append(helper.make_tensor(name=shape_name1,
-                                                        data_type=onnx.mapping.NP_TYPE_TO_TENSOR_TYPE[shape1.dtype],
-                                                        dims=shape1.shape,
-                                                        vals=shape1.flatten()))
-            self.__initializers.append(helper.make_tensor(name=shape_name2,
-                                                        data_type=onnx.mapping.NP_TYPE_TO_TENSOR_TYPE[shape2.dtype],
-                                                        dims=shape2.shape,
-                                                        vals=shape2.flatten()))
-
-            self.__initializers.append(helper.make_tensor(name=weight_name,
-                                                        data_type=onnx.mapping.NP_TYPE_TO_TENSOR_TYPE[weight.dtype],
-                                                        dims=weight.shape,
-                                                        vals=weight.flatten()))
-            self.__initializers.append(helper.make_tensor(name=bias_name,
-                                                        data_type=onnx.mapping.NP_TYPE_TO_TENSOR_TYPE[bias.dtype],
-                                                        dims=bias.shape,
-                                                        vals=bias.flatten()))
-            self.__nodes.append(helper.make_node(op_type = 'Reshape',
-                                                inputs=[layer_params.bottom_names[0], shape_name1],
-                                                outputs=[reshape_name1]))
-            self.__nodes.append(helper.make_node(op_type = 'Gemm',
-                                                inputs=[reshape_name1, weight_name, bias_name],
-                                                outputs=[reshape_name2]))
-            self.__nodes.append(helper.make_node(op_type = 'Reshape',
-                                                inputs=[reshape_name2, shape_name2],
-                                                outputs=layer_params.top_names))
-=======
             self.__initializers.append(
                 helper.make_tensor(
                     name=shape_name1,
@@ -485,7 +453,6 @@
                     outputs=layer_params.top_names,
                 )
             )
->>>>>>> 60a161ea
         elif layer_type == "FusedInnerProduct":
             weight_name = layer_params.top_names[0] + "_weight"
             bias_name = layer_params.top_names[0] + "_bias"
