--- conflicted
+++ resolved
@@ -5,7 +5,7 @@
   exit 2
 fi
 
-<<<<<<< HEAD
+
 tar zxvf dac.tar.gz && \
 mkdir $1_data && \
 shuf train.txt > train.shuf.txt && \
@@ -13,13 +13,4 @@
 head -n 36672493 $1_data/train.out.txt > $1_data/train && \
 tail -n 9168124 $1_data/train.out.txt > $1_data/valtest && \
 head -n 4584062 $1_data/valtest > $1_data/val && \
-=======
-tar zxvf dac.tar.gz
-mkdir -p $1_data
-shuf train.txt > train.shuf.txt
-python3 preprocess.py --src_csv_path=train.shuf.txt --dst_csv_path=$1_data/train.out.txt --normalize_dense=$2 --feature_cross=$3
-head -n 36672493 $1_data/train.out.txt > $1_data/train
-tail -n 9168124 $1_data/train.out.txt > $1_data/valtest
-head -n 4584062 $1_data/valtest > $1_data/val
->>>>>>> 57c9a94d
 tail -n 4584062 $1_data/valtest > $1_data/test