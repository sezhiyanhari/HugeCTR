--- conflicted
+++ resolved
@@ -1,194 +1,190 @@
-{
-  "solver": {
-    "lr_policy": "fixed",
-    "display": 100,
-    "max_iter": 50000,
-    "gpu": [0],
-    "batchsize": 4096,
-    "snapshot": 10000,
-    "snapshot_prefix": "./",
-    "eval_interval": 1000,
-    "eval_batches": 100,
-    "model_file": "./simple_sparse_embedding_file_list.model"
-  },
-  
-  "optimizer": {
-    "type": "Adam",
-    "adam_hparam": {
-      "alpha": 0.005,
-      "beta1": 0.9,
-      "beta2": 0.999,
-      "epsilon": 0.00000001
-    }
-  },
-
-  "layers": [ 
-  {
-      "name": "data",
-      "type": "Data",
-      "source": "./simple_sparse_embedding/simple_sparse_embedding_file_list.txt",
-      "eval_source": "./simple_sparse_embedding/simple_sparse_embedding_file_list.txt",
-      "check": "Sum",
-      "label": {
-        "top": "label",
-        "label_dim": 1
-      },
-      "dense": {
-        "top": "dense",
-        "dense_dim": 64
-      },
-      "sparse": [
-        {
-          "top": "data1",
-          "type": "DistributedSlot",
-          "max_feature_num_per_sample": 300,
-          "slot_num": 10
-        }        
-      ]
-    },
-    
-    
-    {
-      "name": "sparse_embedding1",
-      "type": "SparseEmbedding",
-      "bottom": "data1",
-      "top": "sparse_embedding1",
-      "sparse_embedding_hparam": {
-        "vocabulary_size": 1603616,
-        "load_factor": 0.75,
-        "embedding_vec_size": 64,
-        "combiner": 1
-      }
-    },
-
-    {
-      "name": "reshape1",
-      "type": "Reshape",
-      "bottom": "sparse_embedding1",
-      "top": "reshape1",
-      "leading_dim": 640
-    },
-
-    {
-      "name": "fc1",
-      "type": "InnerProduct",
-      "bottom": "reshape1",
-      "top": "fc1",
-       "fc_param": {
-        "num_output": 200
-      }
-    },
-    {
-      "name": "relu1",
-      "type": "ReLU",
-      "bottom": "fc1",
-      "top": "relu1"
-     
-    },
-
-    {
-      "name": "fca",
-      "type": "InnerProduct",
-      "bottom": "relu1",
-      "top": "fca",
-       "fc_param": {
-        "num_output": 128 
-      }
-    },
-
-    {
-      "name": "fcb",
-      "type": "InnerProduct",
-      "bottom": "relu1",
-      "top": "fcb",
-       "fc_param": {
-        "num_output": 128
-      }
-    },
-
-    {
-      "name": "fcc",
-      "type": "InnerProduct",
-      "bottom": "relu1",
-      "top": "fcc",
-       "fc_param": {
-        "num_output": 256
-      }
-    },
-
-    {
-      "name": "concat1",
-      "type": "Concat",
-      "bottom": ["fca", "fcb", "fcc"],
-      "top": "concat1"
-    },
-
-    {
-      "name": "slice1",
-      "type": "Slice",
-      "bottom": "concat1",
-      "ranges": [[0,200], [300,400]],
-      "top": ["slice11", "slice12"]
-    },
-
-    {
-      "name": "fc2",
-      "type": "InnerProduct",
-      "bottom": "slice11",
-      "top": "fc2",
-       "fc_param": {
-        "num_output": 200
-      }
-    },
-
-    {
-      "name": "relu2",
-      "type": "ReLU",
-      "bottom": "fc2",
-      "top": "relu2"
-     
-    },
-    
-    {
-      "name": "fc3",
-      "type": "InnerProduct",
-      "bottom": "relu2",
-      "top": "fc3",
-       "fc_param": {
-        "num_output": 200
-      }
-    },
-
-    {
-      "name": "relu3",
-      "type": "ReLU",
-      "bottom": "fc3",
-      "top": "relu3"
-     
-    },
-
-    {
-      "name": "fc4",
-      "type": "InnerProduct",
-      "bottom": "relu3",
-      "top": "fc4",
-       "fc_param": {
-        "num_output": 1
-      }
-    },
-    
-    
-    {
-      "name": "loss",
-      "type": "BinaryCrossEntropyLoss",
-<<<<<<< HEAD
-      "bottom": ["fc4","label"],
-=======
-      "bottom": "fc4",
-      "regularizer": "L2",
-      "lambda": 0.0005,
->>>>>>> 5334e925
-      "top": "loss"
-    } 
-  ]
-}
+{
+  "solver": {
+    "lr_policy": "fixed",
+    "display": 100,
+    "max_iter": 50000,
+    "gpu": [0],
+    "batchsize": 4096,
+    "snapshot": 10000,
+    "snapshot_prefix": "./",
+    "eval_interval": 1000,
+    "eval_batches": 100,
+    "model_file": "./simple_sparse_embedding_file_list.model"
+  },
+  
+  "optimizer": {
+    "type": "Adam",
+    "adam_hparam": {
+      "alpha": 0.005,
+      "beta1": 0.9,
+      "beta2": 0.999,
+      "epsilon": 0.00000001
+    }
+  },
+
+  "layers": [ 
+  {
+      "name": "data",
+      "type": "Data",
+      "source": "./simple_sparse_embedding/simple_sparse_embedding_file_list.txt",
+      "eval_source": "./simple_sparse_embedding/simple_sparse_embedding_file_list.txt",
+      "check": "Sum",
+      "label": {
+        "top": "label",
+        "label_dim": 1
+      },
+      "dense": {
+        "top": "dense",
+        "dense_dim": 64
+      },
+      "sparse": [
+        {
+          "top": "data1",
+          "type": "DistributedSlot",
+          "max_feature_num_per_sample": 300,
+          "slot_num": 10
+        }        
+      ]
+    },
+    
+    
+    {
+      "name": "sparse_embedding1",
+      "type": "SparseEmbedding",
+      "bottom": "data1",
+      "top": "sparse_embedding1",
+      "sparse_embedding_hparam": {
+        "vocabulary_size": 1603616,
+        "load_factor": 0.75,
+        "embedding_vec_size": 64,
+        "combiner": 1
+      }
+    },
+
+    {
+      "name": "reshape1",
+      "type": "Reshape",
+      "bottom": "sparse_embedding1",
+      "top": "reshape1",
+      "leading_dim": 640
+    },
+
+    {
+      "name": "fc1",
+      "type": "InnerProduct",
+      "bottom": "reshape1",
+      "top": "fc1",
+       "fc_param": {
+        "num_output": 200
+      }
+    },
+    {
+      "name": "relu1",
+      "type": "ReLU",
+      "bottom": "fc1",
+      "top": "relu1"
+     
+    },
+
+    {
+      "name": "fca",
+      "type": "InnerProduct",
+      "bottom": "relu1",
+      "top": "fca",
+       "fc_param": {
+        "num_output": 128 
+      }
+    },
+
+    {
+      "name": "fcb",
+      "type": "InnerProduct",
+      "bottom": "relu1",
+      "top": "fcb",
+       "fc_param": {
+        "num_output": 128
+      }
+    },
+
+    {
+      "name": "fcc",
+      "type": "InnerProduct",
+      "bottom": "relu1",
+      "top": "fcc",
+       "fc_param": {
+        "num_output": 256
+      }
+    },
+
+    {
+      "name": "concat1",
+      "type": "Concat",
+      "bottom": ["fca", "fcb", "fcc"],
+      "top": "concat1"
+    },
+
+    {
+      "name": "slice1",
+      "type": "Slice",
+      "bottom": "concat1",
+      "ranges": [[0,200], [300,400]],
+      "top": ["slice11", "slice12"]
+    },
+
+    {
+      "name": "fc2",
+      "type": "InnerProduct",
+      "bottom": "slice11",
+      "top": "fc2",
+       "fc_param": {
+        "num_output": 200
+      }
+    },
+
+    {
+      "name": "relu2",
+      "type": "ReLU",
+      "bottom": "fc2",
+      "top": "relu2"
+     
+    },
+    
+    {
+      "name": "fc3",
+      "type": "InnerProduct",
+      "bottom": "relu2",
+      "top": "fc3",
+       "fc_param": {
+        "num_output": 200
+      }
+    },
+
+    {
+      "name": "relu3",
+      "type": "ReLU",
+      "bottom": "fc3",
+      "top": "relu3"
+     
+    },
+
+    {
+      "name": "fc4",
+      "type": "InnerProduct",
+      "bottom": "relu3",
+      "top": "fc4",
+       "fc_param": {
+        "num_output": 1
+      }
+    },
+    
+    
+    {
+      "name": "loss",
+      "type": "BinaryCrossEntropyLoss",
+      "bottom": ["fc4","label"],
+      "regularizer": "L2",
+      "lambda": 0.0005,
+      "top": "loss"
+    } 
+  ]
+}