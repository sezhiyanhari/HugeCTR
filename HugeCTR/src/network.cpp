/*
 * Copyright (c) 2020, NVIDIA CORPORATION.
 *
 * Licensed under the Apache License, Version 2.0 (the "License");
 * you may not use this file except in compliance with the License.
 * You may obtain a copy of the License at
 *
 *     http://www.apache.org/licenses/LICENSE-2.0
 *
 * Unless required by applicable law or agreed to in writing, software
 * distributed under the License is distributed on an "AS IS" BASIS,
 * WITHOUT WARRANTIES OR CONDITIONS OF ANY KIND, either express or implied.
 * See the License for the specific language governing permissions and
 * limitations under the License.
 */

#include <layers/fully_connected_layer.hpp>
#include <layers/relu_layer.hpp>
#include <network.hpp>
#include <regularizers/no_regularizer.hpp>

namespace HugeCTR {

void conv_weight_gpu(size_t grid, size_t block, __half* dst, const float* src, int elems,
                     cudaStream_t stream);

Network::Network(const std::shared_ptr<CPUResource>& cpu_resource,
                 const std::shared_ptr<GPUResource>& gpu_resource, bool use_mixed_precision,
                 bool enable_cuda_graph)
    : cpu_resource_(cpu_resource),
      gpu_resource_(gpu_resource),
      use_mixed_precision_(use_mixed_precision),
#ifdef NDEBUG
      enable_cuda_graph_(enable_cuda_graph),
#else
      enable_cuda_graph_(false),
#endif
      eval_graph_created_(false),
      train_fprop_graph_created_(false),
      train_bprop_graph_created_(false) {
}

void Network::update_params() {
  optimizer_->update();
  return;
}

void Network::conv_weight_(Tensor2<__half>& target, const Tensor2<float>& source) {
  CudaDeviceContext context(get_device_id());
  size_t elems = source.get_num_elements();
  if (target.get_num_elements() != source.get_num_elements())
    CK_THROW_(Error_t::WrongInput, "weight size of target != weight size of in");
  const size_t BLOCK = 256;
  size_t GRID = (elems - 1) / BLOCK + 1;
  GRID = GRID > 10 * gpu_resource_->get_sm_count() ? 10 * gpu_resource_->get_sm_count() : GRID;
  conv_weight_gpu(GRID, BLOCK, target.get_ptr(), source.get_ptr(), elems,
                  gpu_resource_->get_stream());
}

void Network::train(long long current_batchsize) {
  // forward
  if (use_mixed_precision_) {
    conv_weight_(train_weight_tensor_half_, train_weight_tensor_);
  }

  if (enable_cuda_graph_) {
    if (!train_fprop_graph_created_) {
      CK_CUDA_THROW_(
          cudaStreamBeginCapture(gpu_resource_->get_stream(), cudaStreamCaptureModeRelaxed));
      for (auto& layer : train_layers_) {
        layer->fprop(true);
      }
      CK_CUDA_THROW_(cudaStreamEndCapture(gpu_resource_->get_stream(), &train_fprop_graph_));
      CK_CUDA_THROW_(
          cudaGraphInstantiate(&train_fprop_instance_, train_fprop_graph_, NULL, NULL, 0));
      train_fprop_graph_created_ = true;
    }
    CK_CUDA_THROW_(cudaGraphLaunch(train_fprop_instance_, gpu_resource_->get_stream()));
  } else {
    for (auto& layer : train_layers_) {
      layer->fprop(true);
    }
  }

  train_loss_->compute(true, current_batchsize);

  if (enable_cuda_graph_) {
    if (!train_bprop_graph_created_) {
      CK_CUDA_THROW_(
          cudaStreamBeginCapture(gpu_resource_->get_stream(), cudaStreamCaptureModeRelaxed));

      // backward
      for (auto it = train_layers_.rbegin(); it != train_layers_.rend(); it++) {
        (*it)->bprop();
      }
      CK_CUDA_THROW_(cudaStreamEndCapture(gpu_resource_->get_stream(), &train_bprop_graph_));
      CK_CUDA_THROW_(
          cudaGraphInstantiate(&train_bprop_instance_, train_bprop_graph_, NULL, NULL, 0));
      train_bprop_graph_created_ = true;
    }
    CK_CUDA_THROW_(cudaGraphLaunch(train_bprop_instance_, gpu_resource_->get_stream()));
  } else {
    // backward
    for (auto it = train_layers_.rbegin(); it != train_layers_.rend(); it++) {
      (*it)->bprop();
    }
  }

  return;
}

void Network::eval() {
  if (enable_cuda_graph_) {
    if (!eval_graph_created_) {
      CK_CUDA_THROW_(
          cudaStreamBeginCapture(gpu_resource_->get_stream(), cudaStreamCaptureModeRelaxed));
      // forward
      for (auto& layer : evaluate_layers_) {
        layer->fprop(false);
      }
      CK_CUDA_THROW_(cudaStreamEndCapture(gpu_resource_->get_stream(), &eval_graph_));
      CK_CUDA_THROW_(cudaGraphInstantiate(&eval_instance_, eval_graph_, NULL, NULL, 0));
      eval_graph_created_ = true;
    }
    CK_CUDA_THROW_(cudaGraphLaunch(eval_instance_, gpu_resource_->get_stream()));
  } else {
    // forward
    for (auto& layer : evaluate_layers_) {
      layer->fprop(false);
    }
  }
  evaluate_loss_->compute(false);

  return;
}

void Network::download_params_to_host(std::ofstream& weight_stream) {
  // forward
  CudaDeviceContext context(get_device_id());

  std::unique_ptr<char[]> weight(new char[train_weight_tensor_.get_size_in_bytes()]);
  CK_CUDA_THROW_(cudaMemcpy(weight.get(), train_weight_tensor_.get_ptr(),
                            train_weight_tensor_.get_size_in_bytes(), cudaMemcpyDeviceToHost));
  weight_stream.write(weight.get(), train_weight_tensor_.get_size_in_bytes());

  return;
}

std::string Network::get_no_trained_params_in_string() {
  bool prev_exist = false;
  std::string net_str;
  for (auto& layer : train_layers_) {
    std::string layer_str = layer->get_no_trained_params_in_string();
    if (layer_str.length() != 0) {
      if (prev_exist) net_str += ",\n";
      net_str += "    {\n";
      net_str += layer_str;
      net_str += "\n    }";
      prev_exist = true;
    }
  }
  if (net_str.length() != 0) {
    net_str = "{\n  \"layers\": [\n" + net_str;
    net_str += "\n  ]\n}\n";
  }

  return net_str;
}

void Network::upload_params_to_device(const std::string& model_file) {
  std::ifstream model_stream(model_file, std::ifstream::binary);
  if (!model_stream.is_open()) {
    CK_THROW_(Error_t::WrongInput,
              std::string("Cannot open dense model file (reason: ") + std::strerror(errno) + ")");
  }
  CudaDeviceContext context(get_device_id());

  std::unique_ptr<char[]> params(new char[train_weight_tensor_.get_size_in_bytes()]);
  model_stream.read(params.get(), train_weight_tensor_.get_size_in_bytes());
  CK_CUDA_THROW_(cudaMemcpy(train_weight_tensor_.get_ptr(), params.get(),
                            train_weight_tensor_.get_size_in_bytes(), cudaMemcpyHostToDevice));
  model_stream.close();
  return;
}

void Network::download_params_to_host(float* weight) {
  CudaDeviceContext context(get_device_id());

  CK_CUDA_THROW_(cudaMemcpy(weight, train_weight_tensor_.get_ptr(),
                            train_weight_tensor_.get_size_in_bytes(), cudaMemcpyDeviceToHost));

  return;
}

void Network::upload_params_to_device(float* params) {
  CudaDeviceContext context(get_device_id());

  CK_CUDA_THROW_(cudaMemcpy(train_weight_tensor_.get_ptr(), params,
                            train_weight_tensor_.get_size_in_bytes(), cudaMemcpyHostToDevice));

  return;
}

void Network::init_params(size_t index) {
  CudaDeviceContext context(get_device_id());
  for (auto& layer : layers_) {
    layer->init_params(cpu_resource_->get_replica_uniform_curand_generator(index));
  }
<<<<<<< HEAD
}

void Network::initialize() {
  CudaDeviceContext context(get_device_id());
  for (auto& layer : layers_) {
    layer->initialize();
  }
  optimizer_->initialize();
}

void Network::search_algorithm() {
  CudaDeviceContext context(get_device_id());
  for (auto& layer : layers_) {
    layer->search_algorithm();
  }
}

=======
  for (auto& layer : train_layers_) layer->init_params(out_stream, *cpu_resource_);
  out_stream.close();
}

>>>>>>> b567ae0d
float Network::get_loss() {
  float loss_host = 0.f;

  CudaDeviceContext context(get_device_id());

  CK_CUDA_THROW_(
      cudaMemcpy(&loss_host, train_loss_tensor_.get_ptr(), sizeof(float), cudaMemcpyDeviceToHost));

  return loss_host;
}

metrics::RawMetricMap Network::get_raw_metrics() const { return raw_metrics_; }

void Network::exchange_wgrad() {
    CudaDeviceContext context(get_device_id());
    if (use_mixed_precision_) {
      CK_NCCL_THROW_(ncclAllReduce((const void*)wgrad_tensor_half_.get_ptr(),
                                   (void*)wgrad_tensor_half_.get_ptr(),
                                   wgrad_tensor_half_.get_num_elements(), ncclHalf, ncclSum,
                                   gpu_resource_->get_nccl(), gpu_resource_->get_stream()));
    } else {
      CK_NCCL_THROW_(ncclAllReduce((const void*)wgrad_tensor_.get_ptr(),
                                   (void*)wgrad_tensor_.get_ptr(), wgrad_tensor_.get_num_elements(),
                                   ncclFloat, ncclSum, gpu_resource_->get_nccl(),
                                   gpu_resource_->get_stream()));
    }
 }

void Network::copy_weights_from_train_layers_to_evaluate_layers() {
  CudaDeviceContext context(get_device_id());
  cudaMemcpyAsync(evaluate_weight_tensor_.get_ptr(), train_weight_tensor_.get_ptr(),
                  train_weight_tensor_.get_size_in_bytes(), cudaMemcpyDeviceToDevice,
                  gpu_resource_->get_stream());

  if (use_mixed_precision_) {
    conv_weight_(evaluate_weight_tensor_half_, evaluate_weight_tensor_);
  }
}

}  // namespace HugeCTR<|MERGE_RESOLUTION|>--- conflicted
+++ resolved
@@ -203,33 +203,33 @@
 
 void Network::init_params(size_t index) {
   CudaDeviceContext context(get_device_id());
-  for (auto& layer : layers_) {
+  for (auto& layer : train_layers_) {
     layer->init_params(cpu_resource_->get_replica_uniform_curand_generator(index));
   }
-<<<<<<< HEAD
-}
+}
+
 
 void Network::initialize() {
   CudaDeviceContext context(get_device_id());
-  for (auto& layer : layers_) {
+  for (auto& layer : train_layers_) {
     layer->initialize();
   }
+  for (auto& layer : evaluate_layers_) {
+    layer->initialize();
+  }
   optimizer_->initialize();
 }
 
 void Network::search_algorithm() {
-  CudaDeviceContext context(get_device_id());
-  for (auto& layer : layers_) {
-    layer->search_algorithm();
-  }
-}
-
-=======
-  for (auto& layer : train_layers_) layer->init_params(out_stream, *cpu_resource_);
-  out_stream.close();
-}
-
->>>>>>> b567ae0d
+    CudaDeviceContext context(get_device_id());
+    for (auto& layer : train_layers_) {
+      layer->search_algorithm();
+    }
+    for (auto& layer : evaluate_layers_) {
+      layer->search_algorithm();
+    }
+}
+
 float Network::get_loss() {
   float loss_host = 0.f;
 
