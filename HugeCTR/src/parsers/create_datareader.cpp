--- conflicted
+++ resolved
@@ -26,299 +26,6 @@
 #endif
 
 namespace HugeCTR {
-<<<<<<< HEAD
-template <typename TypeKey>
-void create_datareader<TypeKey>::operator()(
-    const nlohmann::json& j, std::map<std::string, SparseInput<TypeKey>>& sparse_input_map,
-    std::vector<TensorEntry>* train_tensor_entries_list,
-    std::vector<TensorEntry>* evaluate_tensor_entries_list,
-    std::shared_ptr<IDataReader>& init_data_reader, std::shared_ptr<IDataReader>& train_data_reader,
-    std::shared_ptr<IDataReader>& evaluate_data_reader, size_t batch_size, size_t batch_size_eval,
-    bool use_mixed_precision, bool repeat_dataset, bool enable_overlap,
-    const std::shared_ptr<ResourceManager> resource_manager) {
-  const auto layer_type_name = get_value_from_json<std::string>(j, "type");
-  if (layer_type_name.compare("Data") != 0) {
-    HCTR_OWN_THROW(Error_t::WrongInput, "the first layer is not Data layer:" + layer_type_name);
-  }
-
-  const std::map<std::string, DataReaderType_t> DATA_READER_MAP = {
-      {"Norm", DataReaderType_t::Norm},
-      {"Raw", DataReaderType_t::Raw},
-      {"Parquet", DataReaderType_t::Parquet},
-      {"RawAsync", DataReaderType_t::RawAsync}};
-
-  DataReaderType_t format = DataReaderType_t::Norm;
-  if (has_key_(j, "format")) {
-    const auto data_format_name = get_value_from_json<std::string>(j, "format");
-    if (!find_item_in_map(format, data_format_name, DATA_READER_MAP)) {
-      HCTR_OWN_THROW(Error_t::WrongInput, "No such data format: " + data_format_name);
-    }
-  }
-
-  std::string source_data = get_value_from_json<std::string>(j, "source");
-
-  auto j_label = get_json(j, "label");
-  auto top_strs_label = get_value_from_json<std::string>(j_label, "top");
-  auto label_dim = get_value_from_json<int>(j_label, "label_dim");
-
-  auto j_dense = get_json(j, "dense");
-  auto top_strs_dense = get_value_from_json<std::string>(j_dense, "top");
-  auto dense_dim = get_value_from_json<int>(j_dense, "dense_dim");
-
-  const std::map<std::string, Check_t> CHECK_TYPE_MAP = {{"Sum", Check_t::Sum},
-                                                         {"None", Check_t::None}};
-
-  Check_t check_type = Check_t::Unknown;
-  const auto check_str = get_value_from_json<std::string>(j, "check");
-  if (!find_item_in_map(check_type, check_str, CHECK_TYPE_MAP)) {
-    HCTR_OWN_THROW(Error_t::WrongInput, "Not supported check type: " + check_str);
-  }
-
-  std::vector<DataReaderSparseParam> data_reader_sparse_param_array;
-
-  auto j_sparse = get_json(j, "sparse");
-  std::vector<std::string> sparse_names;
-
-  for (unsigned int i = 0; i < j_sparse.size(); i++) {
-    const nlohmann::json& js = j_sparse[i];
-    const auto sparse_name = get_value_from_json<std::string>(js, "top");
-    bool is_fixed_length = get_value_from_json<int>(js, "is_fixed_length");
-    int slot_num = get_value_from_json<int>(js, "slot_num");
-    auto nnz_per_slot = get_json(js, "nnz_per_slot");
-    std::vector<int> nnz_per_slot_vec;
-
-    if (nnz_per_slot.is_array()) {
-      if (nnz_per_slot.size() != static_cast<size_t>(slot_num)) {
-        HCTR_OWN_THROW(Error_t::WrongInput, "nnz_per_slot.size() != slot_num");
-      }
-      for (int slot_id = 0; slot_id < slot_num; ++slot_id) {
-        nnz_per_slot_vec.push_back(nnz_per_slot[slot_id].get<int>());
-      }
-    } else {
-      // max nnz for each slot is the same
-      int max_nnz = nnz_per_slot.get<int>();
-      for (int slot_id = 0; slot_id < slot_num; ++slot_id) {
-        nnz_per_slot_vec.push_back(max_nnz);
-      }
-    }
-    DataReaderSparseParam param{sparse_name, nnz_per_slot_vec, is_fixed_length, slot_num};
-
-    // DataReaderSparseParam param;
-
-    // const nlohmann::json& js = j_sparse[i];
-    // const auto sparse_name = get_value_from_json<std::string>(js, "top");
-    // const auto data_type_name = get_value_from_json<std::string>(js, "type");
-    // if (!find_item_in_map(param.type, data_type_name, DATA_TYPE_MAP)) {
-    //   HCTR_OWN_THROW(Error_t::WrongInput, "Not supported data type: " + data_type_name);
-    // }
-    // param.max_feature_num = get_value_from_json<int>(js, "max_feature_num_per_sample");
-    // param.max_nnz = get_value_from_json_soft<int>(js, "max_nnz", param.max_feature_num);
-    // param.slot_num = get_value_from_json<int>(js, "slot_num");
-    data_reader_sparse_param_array.push_back(param);
-    SparseInput<TypeKey> sparse_input(param.slot_num, param.max_feature_num);
-    sparse_input_map.emplace(sparse_name, sparse_input);
-    sparse_names.push_back(sparse_name);
-  }
-
-  evaluate_data_reader = nullptr;
-  std::string eval_source;
-  FIND_AND_ASSIGN_STRING_KEY(eval_source, j);
-
-  if (format == DataReaderType_t::RawAsync) {
-    Alignment_t aligned_type = Alignment_t::None;
-    if (has_key_(j_dense, "aligned")) {
-      auto aligned_str = get_value_from_json<std::string>(j_dense, "aligned");
-      if (!find_item_in_map(aligned_type, aligned_str, ALIGNED_TYPE_MAP)) {
-        HCTR_OWN_THROW(Error_t::WrongInput, "Not supported aligned type: " + aligned_str);
-      }
-    }
-
-    auto ja = get_json(j, "async_param");
-    auto num_threads = get_value_from_json<int>(ja, "num_threads");
-    auto num_batches_per_thread = get_value_from_json<int>(ja, "num_batches_per_thread");
-    auto io_block_size = get_value_from_json<int>(ja, "io_block_size");
-    auto io_depth = get_value_from_json<int>(ja, "io_depth");
-    auto io_alignment = get_value_from_json<int>(ja, "io_alignment");
-    auto shuffle = get_value_from_json_soft<bool>(ja, "shuffle", false);
-    size_t num_iterations_statistics =
-        get_value_from_json_soft<size_t>(j, "num_iterations_statistics", 20);
-    HCTR_LOG_S(INFO, ROOT) << "AsyncReader: num_threads = " << num_threads << std::endl;
-    HCTR_LOG_S(INFO, ROOT) << "AsyncReader: num_batches_per_thread = " << num_batches_per_thread
-                           << std::endl;
-    HCTR_LOG_S(INFO, ROOT) << "AsyncReader: io_block_size = " << io_block_size << std::endl;
-    HCTR_LOG_S(INFO, ROOT) << "AsyncReader: io_depth = " << io_depth << std::endl;
-    HCTR_LOG_S(INFO, ROOT) << "AsyncReader: io_alignment = " << io_alignment << std::endl;
-    HCTR_LOG_S(INFO, ROOT) << "AsyncReader: num_iterations_statistics = "
-                           << num_iterations_statistics << std::endl;
-    HCTR_LOG_S(INFO, ROOT) << "AsyncReader: shuffle = " << (shuffle ? "ON" : "OFF") << std::endl;
-
-    train_data_reader.reset(new AsyncReader<TypeKey>(
-        source_data, batch_size, label_dim, dense_dim, data_reader_sparse_param_array,
-        use_mixed_precision, resource_manager, num_threads, num_batches_per_thread, io_block_size,
-        io_depth, io_alignment, shuffle, enable_overlap, aligned_type));
-
-    // If we want to cache eval, make sure we have enough buffers
-    auto eval_num_batches_per_thread = num_batches_per_thread;
-    auto cache_eval_data = get_value_from_json_soft<int>(j, "cache_eval_data", 0);
-    if (cache_eval_data > num_threads * num_batches_per_thread) {
-      eval_num_batches_per_thread = (cache_eval_data + num_threads - 1) / num_threads;
-      HCTR_LOG_S(INFO, ROOT) << "AsyncReader: eval reader increased batches per thread to "
-                             << eval_num_batches_per_thread << " to accommodate for the caching"
-                             << std::endl;
-    }
-    // Small IO block may lead to too many AIO requests which hang,
-    // so use a larger one for eval and init which are typically larger than train
-    evaluate_data_reader.reset(new AsyncReader<TypeKey>(
-        eval_source, batch_size_eval, label_dim, dense_dim, data_reader_sparse_param_array,
-        use_mixed_precision, resource_manager, num_threads, eval_num_batches_per_thread,
-        io_block_size * 8, io_depth, io_alignment, false, false, aligned_type));
-
-    init_data_reader.reset(new AsyncReader<TypeKey>(
-        source_data, num_iterations_statistics * batch_size, label_dim, dense_dim,
-        data_reader_sparse_param_array, use_mixed_precision, resource_manager, 1, 1,
-        io_block_size * 8, 4, io_alignment, false, false, aligned_type));
-
-    auto train_data_reader_as = std::dynamic_pointer_cast<AsyncReader<TypeKey>>(train_data_reader);
-    auto evaluate_data_reader_as =
-        std::dynamic_pointer_cast<AsyncReader<TypeKey>>(evaluate_data_reader);
-
-    for (size_t i = 0; i < resource_manager->get_local_gpu_count(); i++) {
-      train_tensor_entries_list[i].push_back(
-          {top_strs_label, train_data_reader_as->get_label_tensors()[i]});
-      evaluate_tensor_entries_list[i].push_back(
-          {top_strs_label, evaluate_data_reader_as->get_label_tensors()[i]});
-
-      if (use_mixed_precision) {
-        train_tensor_entries_list[i].push_back(
-            {top_strs_dense, train_data_reader_as->get_dense_tensors()[i]});
-        evaluate_tensor_entries_list[i].push_back(
-            {top_strs_dense, evaluate_data_reader_as->get_dense_tensors()[i]});
-      } else {
-        train_tensor_entries_list[i].push_back(
-            {top_strs_dense, train_data_reader_as->get_dense_tensors()[i]});
-        evaluate_tensor_entries_list[i].push_back(
-            {top_strs_dense, evaluate_data_reader_as->get_dense_tensors()[i]});
-      }
-    }
-
-    if (j_sparse.size() > 1) {
-      HCTR_OWN_THROW(Error_t::WrongInput, "Only one sparse input is supported.");
-    }
-
-    const auto& sparse_input = sparse_input_map.find(sparse_names[0]);
-    sparse_input->second.train_sparse_tensors = train_data_reader_as->get_value_tensors();
-    sparse_input->second.evaluate_sparse_tensors = evaluate_data_reader_as->get_value_tensors();
-
-    return;
-  } else {
-    int num_workers_default =
-        format == DataReaderType_t::Parquet ? resource_manager->get_local_gpu_count() : 12;
-    const int num_workers = get_value_from_json_soft<int>(j, "num_workers", num_workers_default);
-    HCTR_LOG_S(INFO, ROOT) << "num of DataReader workers: " << num_workers << std::endl;
-
-    DataReader<TypeKey>* data_reader_tk =
-        new DataReader<TypeKey>(batch_size, label_dim, dense_dim, data_reader_sparse_param_array,
-                                resource_manager, repeat_dataset, num_workers, use_mixed_precision);
-    train_data_reader.reset(data_reader_tk);
-    DataReader<TypeKey>* data_reader_eval_tk = new DataReader<TypeKey>(
-        batch_size_eval, label_dim, dense_dim, data_reader_sparse_param_array, resource_manager,
-        repeat_dataset, num_workers, use_mixed_precision);
-    evaluate_data_reader.reset(data_reader_eval_tk);
-
-    auto f = [&j]() -> std::vector<long long> {
-      std::vector<long long> slot_offset;
-      if (has_key_(j, "slot_size_array")) {
-        auto slot_size_array = get_json(j, "slot_size_array");
-        if (!slot_size_array.is_array()) {
-          HCTR_OWN_THROW(Error_t::WrongInput, "!slot_size_array.is_array()");
-        }
-        long long slot_sum = 0;
-        for (auto j_slot_size : slot_size_array) {
-          slot_offset.push_back(slot_sum);
-          long long slot_size = j_slot_size.get<long long>();
-          slot_sum += slot_size;
-        }
-        HCTR_LOG_S(INFO, ROOT) << "Vocabulary size: " << slot_sum << std::endl;
-      }
-      return slot_offset;
-    };
-
-    switch (format) {
-      case DataReaderType_t::Norm: {
-        bool start_right_now = repeat_dataset;
-        train_data_reader->create_drwg_norm(source_data, check_type, start_right_now);
-        evaluate_data_reader->create_drwg_norm(eval_source, check_type, start_right_now);
-        break;
-      }
-      case DataReaderType_t::Raw: {
-        const auto num_samples = get_value_from_json<long long>(j, "num_samples");
-        const auto eval_num_samples = get_value_from_json<long long>(j, "eval_num_samples");
-        std::vector<long long> slot_offset = f();
-        bool float_label_dense = get_value_from_json_soft<bool>(j, "float_label_dense", false);
-        train_data_reader->create_drwg_raw(source_data, num_samples, float_label_dense, true,
-                                           false);
-        evaluate_data_reader->create_drwg_raw(eval_source, eval_num_samples, float_label_dense,
-                                              false, false);
-
-        break;
-      }
-      case DataReaderType_t::Parquet: {
-#ifdef DISABLE_CUDF
-        HCTR_OWN_THROW(Error_t::WrongInput, "Parquet is not supported under DISABLE_CUDF");
-#else
-        // @Future: Should be slot_offset here and data_reader ctor should
-        // be TypeKey not long long
-        std::vector<long long> slot_offset = f();
-        train_data_reader->create_drwg_parquet(source_data, false, slot_offset, true);
-        evaluate_data_reader->create_drwg_parquet(eval_source, false, slot_offset, true);
-#endif
-        break;
-      }
-      default: {
-        assert(!"Error: no such option && should never get here!");
-      }
-    }
-
-    for (size_t i = 0; i < resource_manager->get_local_gpu_count(); i++) {
-      train_tensor_entries_list[i].push_back(
-          {top_strs_label, data_reader_tk->get_label_tensors()[i]});
-      evaluate_tensor_entries_list[i].push_back(
-          {top_strs_label, data_reader_eval_tk->get_label_tensors()[i]});
-
-      if (use_mixed_precision) {
-        train_tensor_entries_list[i].push_back(
-            {top_strs_dense, data_reader_tk->get_dense_tensors()[i]});
-        evaluate_tensor_entries_list[i].push_back(
-            {top_strs_dense, data_reader_eval_tk->get_dense_tensors()[i]});
-      } else {
-        train_tensor_entries_list[i].push_back(
-            {top_strs_dense, data_reader_tk->get_dense_tensors()[i]});
-        evaluate_tensor_entries_list[i].push_back(
-            {top_strs_dense, data_reader_eval_tk->get_dense_tensors()[i]});
-      }
-    }
-
-    for (unsigned int i = 0; i < j_sparse.size(); i++) {
-      const std::string& sparse_name = sparse_names[i];
-      const auto& sparse_input = sparse_input_map.find(sparse_name);
-
-      auto copy = [](const std::vector<SparseTensorBag>& tensorbags,
-                     SparseTensors<TypeKey>& sparse_tensors) {
-        sparse_tensors.resize(tensorbags.size());
-        for (size_t j = 0; j < tensorbags.size(); ++j) {
-          sparse_tensors[j] = SparseTensor<TypeKey>::stretch_from(tensorbags[j]);
-        }
-      };
-      copy(data_reader_tk->get_sparse_tensors(sparse_name),
-           sparse_input->second.train_sparse_tensors);
-      copy(data_reader_eval_tk->get_sparse_tensors(sparse_name),
-           sparse_input->second.evaluate_sparse_tensors);
-    }
-  }
-}
-
-=======
->>>>>>> 60a161ea
 // Create data reader for InferenceSession (internal use)
 template <typename TypeKey>
 void create_datareader<TypeKey>::operator()(
