/*
 * Copyright (c) 2020, NVIDIA CORPORATION.
 *
 * Licensed under the Apache License, Version 2.0 (the "License");
 * you may not use this file except in compliance with the License.
 * You may obtain a copy of the License at
 *
 *     http://www.apache.org/licenses/LICENSE-2.0
 *
 * Unless required by applicable law or agreed to in writing, software
 * distributed under the License is distributed on an "AS IS" BASIS,
 * WITHOUT WARRANTIES OR CONDITIONS OF ANY KIND, either express or implied.
 * See the License for the specific language governing permissions and
 * limitations under the License.
 */

#include <inference/embedding_cache.hpp>

namespace HugeCTR {
<<<<<<< HEAD
// template <typename T>
// embedding_cache<T>::embedding_cache(std::string model_name) {
//   model_name = model_name;
// }
// template <typename T>
// embedding_cache<T>::~embedding_cache() {}
// template <typename T>
// void embedding_cache<T>::look_up(T* embeddingcolumns, T* length, float* embeddingoutputvector) {}
=======

void merge_emb_vec_async(float* d_vals_merge_dst_ptr, 
                         const float* d_vals_retrieved_ptr, 
                         const uint64_t* d_missing_index_ptr,
                         const size_t missing_len, 
                         const size_t emb_vec_size, 
                         const size_t BLOCK_SIZE, 
                         cudaStream_t stream);

template <typename TypeHashKey>
embedding_cache<TypeHashKey>::embedding_cache(HugectrUtility<TypeHashKey>* parameter_server,
                                              int cuda_dev_id,
                                              bool use_gpu_embedding_cache,
                                              float cache_size_percentage,
                                              const std::string& model_config_path,
                                              const std::string& model_name){
  // Store the configuration
  parameter_server_ = parameter_server;
  cache_config_.use_gpu_embedding_cache_ = use_gpu_embedding_cache;
  cache_config_.model_name_ = model_name;
  if(cache_config_.use_gpu_embedding_cache_){
    cache_config_.cuda_dev_id_ = cuda_dev_id;
    cache_config_.cache_size_percentage_ = cache_size_percentage;
  }

  // Open model config file and input model json config
  nlohmann::json model_config(read_json_file(model_config_path));

  // Read inference config
  const nlohmann::json& j_inference = get_json(model_config, "inference");
  const size_t max_batchsize = get_value_from_json<size_t>(j_inference, "max_batchsize");
  const nlohmann::json& j_emb_table_file = get_json(j_inference, "sparse_model_file");
  std::vector<std::string> emb_file_path;
  if (j_emb_table_file.is_array()){
    cache_config_.num_emb_table_ = j_emb_table_file.size();
    for(unsigned int i = 0; i < j_emb_table_file.size(); i++){
      emb_file_path.emplace_back(j_emb_table_file[i].get<std::string>());
    }
  }
  else{
    cache_config_.num_emb_table_ = 1;
    emb_file_path.emplace_back(j_emb_table_file.get<std::string>());
  }

  const nlohmann::json& j_layers = get_json(model_config, "layers");
  // Read data layer config
  const nlohmann::json& j_data_layer = j_layers[0];
  std::string data_layer_type = get_value_from_json<std::string>(j_data_layer, "type");
  if(data_layer_type.compare("Data") != 0){
    CK_THROW_(Error_t::WrongInput, "Wrong json format: The first layer is not Data layer:" + data_layer_type);
  }
  const nlohmann::json& j_data_layer_sparse_layer = get_json(j_data_layer, "sparse");
  if(!j_data_layer_sparse_layer.is_array()){
    CK_THROW_(Error_t::WrongInput, "Wrong json format: The sparse layer in data layer is not an array.");
  }
  if(j_data_layer_sparse_layer.size() != cache_config_.num_emb_table_){
    CK_THROW_(Error_t::WrongInput, "Wrong json format: The number of embedding table is not consistent.");
  }
  std::vector<size_t> max_feature_num_per_sample;
  for(unsigned int i = 0; i < j_data_layer_sparse_layer.size(); i++){
    max_feature_num_per_sample.emplace_back(get_value_from_json<size_t>(j_data_layer_sparse_layer[i], "max_feature_num_per_sample"));
  }

  // Read embedding layer config
  std::vector<bool> distributed_emb;
  // Search for all embedding layers
  for(unsigned int i = 1; i < j_layers.size(); i++){
    const nlohmann::json& j_single_layer = j_layers[i];
    std::string embedding_type = get_value_from_json<std::string>(j_single_layer, "type");
    if(embedding_type.compare("DistributedSlotSparseEmbeddingHash") == 0){
      distributed_emb.emplace_back(true);
      const nlohmann::json& embedding_hparam = get_json(j_single_layer, "sparse_embedding_hparam");
      cache_config_.embedding_vec_size_.emplace_back(get_value_from_json<size_t>(embedding_hparam, "embedding_vec_size"));
    }
    else if(embedding_type.compare("LocalizedSlotSparseEmbeddingHash") == 0 || embedding_type.compare("LocalizedSlotSparseEmbeddingOneHot") == 0){
      distributed_emb.emplace_back(false);
      const nlohmann::json& embedding_hparam = get_json(j_single_layer, "sparse_embedding_hparam");
      cache_config_.embedding_vec_size_.emplace_back(get_value_from_json<size_t>(embedding_hparam, "embedding_vec_size"));
    }
    else{
      break;
    }
  }

  if(distributed_emb.size() != cache_config_.num_emb_table_){
    CK_THROW_(Error_t::WrongInput, "Wrong json format: The number of embedding table is not consistent.");
  }

  // Calculate max_query_len_per_emb_table
  for(unsigned int i = 0; i < cache_config_.num_emb_table_; i++){
    cache_config_.max_query_len_per_emb_table_.emplace_back(max_batchsize * max_feature_num_per_sample[i]);
  }

  // Query the size of all embedding tables and calculate the size of each embedding cache
  if(cache_config_.use_gpu_embedding_cache_){
    for(unsigned int i = 0; i < cache_config_.num_emb_table_; i++){
      std::ifstream emb_file(emb_file_path[i]);
      // Check if file is opened successfully
      if (!emb_file.is_open()) {
        CK_THROW_(Error_t::WrongInput, "Error: embeddings file cannot open for reading");
      }
      emb_file.seekg(0, emb_file.end);
      size_t file_size = emb_file.tellg();
      emb_file.seekg(0, emb_file.beg);

      // File format is different for distributed and localized embeddings
      if(distributed_emb[i]){
        size_t row_size = sizeof(TypeHashKey) + sizeof(float) * cache_config_.embedding_vec_size_[i];
        size_t row_num = file_size / row_size;
        if (file_size % row_size != 0){
          CK_THROW_(Error_t::WrongInput, "Error: embeddings file size is not correct");
        }
        size_t num_feature_in_cache = (size_t)((double)(cache_config_.cache_size_percentage_) * (double)row_num);
        cache_config_.num_set_in_cache_.emplace_back(num_feature_in_cache / (SLAB_SIZE * SET_ASSOCIATIVITY));
      }
      else{
        size_t row_size = sizeof(TypeHashKey) + sizeof(size_t) + sizeof(float) * cache_config_.embedding_vec_size_[i];
        size_t row_num = file_size / row_size;
        if (file_size % row_size != 0){
          CK_THROW_(Error_t::WrongInput, "Error: embeddings file size is not correct");
        }
        size_t num_feature_in_cache = (size_t)((double)(cache_config_.cache_size_percentage_) * (double)row_num);
        cache_config_.num_set_in_cache_.emplace_back(num_feature_in_cache / (SLAB_SIZE * SET_ASSOCIATIVITY));
      }
      emb_file.close();
    }
  }

  // Construct gpu embedding cache, 1 per embedding table
  if(cache_config_.use_gpu_embedding_cache_){

    // Device Restorer
    CudaDeviceContext dev_restorer;

    // Set CUDA device before creating gpu embedding cache
    CK_CUDA_THROW_(cudaSetDevice(cache_config_.cuda_dev_id_));

    for(unsigned int i = 0; i < cache_config_.num_emb_table_; i++){
      gpu_emb_caches_.emplace_back(new cache_(cache_config_.num_set_in_cache_[i], cache_config_.embedding_vec_size_[i]));
    }

  }
  
}

template <typename TypeHashKey>
embedding_cache<TypeHashKey>::~embedding_cache(){
  // Destruct gpu embedding cache
  if(cache_config_.use_gpu_embedding_cache_){
    // Device Restorer
    CudaDeviceContext dev_restorer;
    // Set CUDA device before destructing gpu embedding cache
    cudaSetDevice(cache_config_.cuda_dev_id_);
    for(unsigned int i = 0; i < cache_config_.num_emb_table_; i++){
      delete gpu_emb_caches_[i];
    }
  }
}

template <typename TypeHashKey> 
void embedding_cache<TypeHashKey>::look_up(const void* h_embeddingcolumns,
                                           const std::vector<size_t>& h_embedding_offset,
                                           float* d_shuffled_embeddingoutputvector,
                                           embedding_cache_workspace& workspace_handler,
                                           const std::vector<cudaStream_t>& streams){
  // Shuffle the input embeddingcolumns
  size_t num_sample = (h_embedding_offset.size() - 1) / cache_config_.num_emb_table_;
  size_t acc_offset = 0;
  for(unsigned int i = 0; i < cache_config_.num_emb_table_; i++){
    workspace_handler.h_shuffled_embedding_offset_[i] = acc_offset;
    for(unsigned int j = 0; j < num_sample; j++){
      TypeHashKey* dst_ptr = (TypeHashKey*)(workspace_handler.h_shuffled_embeddingcolumns_) + acc_offset;
      TypeHashKey* src_prt = (TypeHashKey*)(h_embeddingcolumns) + h_embedding_offset[j * cache_config_.num_emb_table_ + i];
      size_t cpy_len = h_embedding_offset[j * cache_config_.num_emb_table_ + i + 1] - h_embedding_offset[j * cache_config_.num_emb_table_ + i];
      size_t cpy_len_in_byte = cpy_len * sizeof(TypeHashKey);
      memcpy(dst_ptr, src_prt, cpy_len_in_byte);
      acc_offset += cpy_len;
    }
  }
  workspace_handler.h_shuffled_embedding_offset_[cache_config_.num_emb_table_] = acc_offset;
  if(workspace_handler.h_shuffled_embedding_offset_[cache_config_.num_emb_table_] != h_embedding_offset[num_sample * cache_config_.num_emb_table_]){
    CK_THROW_(Error_t::WrongInput, "Error: embeddingcolumns buffer size is not consist before and after shuffle.");
  }

  // If GPU embedding cache is enabled
  if(cache_config_.use_gpu_embedding_cache_){

    // Device Restorer
    CudaDeviceContext dev_restorer;
    // Set CUDA device before doing look up
    CK_CUDA_THROW_(cudaSetDevice(cache_config_.cuda_dev_id_));

    // Copy the shuffled embeddingcolumns buffer to device
    CK_CUDA_THROW_(cudaMemcpyAsync(workspace_handler.d_shuffled_embeddingcolumns_, 
                                   workspace_handler.h_shuffled_embeddingcolumns_, 
                                   workspace_handler.h_shuffled_embedding_offset_[cache_config_.num_emb_table_] * sizeof(TypeHashKey), 
                                   cudaMemcpyHostToDevice, 
                                   streams[0]));
    CK_CUDA_THROW_(cudaStreamSynchronize(streams[0]));

    // Query the embeddingcolumns from GPU embedding cache & copy the missing length back
    size_t acc_emb_vec_offset = 0;
    for(unsigned int i = 0; i < cache_config_.num_emb_table_; i++){
      TypeHashKey* d_query_key_ptr = (TypeHashKey*)(workspace_handler.d_shuffled_embeddingcolumns_) + workspace_handler.h_shuffled_embedding_offset_[i];
      size_t query_length = workspace_handler.h_shuffled_embedding_offset_[i + 1] - workspace_handler.h_shuffled_embedding_offset_[i];
      float* d_vals_retrieved_ptr = d_shuffled_embeddingoutputvector + acc_emb_vec_offset;
      uint64_t* d_missing_index_ptr = workspace_handler.d_missing_index_ + workspace_handler.h_shuffled_embedding_offset_[i];
      TypeHashKey* d_missing_key_ptr = (TypeHashKey*)(workspace_handler.d_missing_embeddingcolumns_) + workspace_handler.h_shuffled_embedding_offset_[i];

      gpu_emb_caches_[i] -> Query(d_query_key_ptr, 
                                  query_length, 
                                  d_vals_retrieved_ptr, 
                                  d_missing_index_ptr, 
                                  d_missing_key_ptr, 
                                  workspace_handler.d_missing_length_ + i, 
                                  streams[i]);
      
      CK_CUDA_THROW_(cudaMemcpyAsync(workspace_handler.h_missing_length_ + i, workspace_handler.d_missing_length_ + i, sizeof(size_t), cudaMemcpyDeviceToHost, streams[i]));
      acc_emb_vec_offset += query_length * cache_config_.embedding_vec_size_[i];
    }

    // Copy the missing embeddingcolumns to host
    for(unsigned int i = 0; i < cache_config_.num_emb_table_; i++){
      TypeHashKey* d_missing_key_ptr = (TypeHashKey*)(workspace_handler.d_missing_embeddingcolumns_) + workspace_handler.h_shuffled_embedding_offset_[i];
      TypeHashKey* h_missing_key_ptr = (TypeHashKey*)(workspace_handler.h_missing_embeddingcolumns_) + workspace_handler.h_shuffled_embedding_offset_[i];
      CK_CUDA_THROW_(cudaStreamSynchronize(streams[i]));
      CK_CUDA_THROW_(cudaMemcpyAsync(h_missing_key_ptr, d_missing_key_ptr, workspace_handler.h_missing_length_[i] * sizeof(TypeHashKey), cudaMemcpyDeviceToHost, streams[i]));
    }
    
    // Query the missing embeddingcolumns from Parameter Server
    acc_emb_vec_offset = 0;
    for(unsigned int i = 0; i < cache_config_.num_emb_table_; i++){
      TypeHashKey* h_missing_key_ptr = (TypeHashKey*)(workspace_handler.h_missing_embeddingcolumns_) + workspace_handler.h_shuffled_embedding_offset_[i];
      size_t query_length = workspace_handler.h_shuffled_embedding_offset_[i + 1] - workspace_handler.h_shuffled_embedding_offset_[i];
      float* h_vals_retrieved_ptr = workspace_handler.h_missing_emb_vec_ + acc_emb_vec_offset;
      CK_CUDA_THROW_(cudaStreamSynchronize(streams[i]));
      parameter_server_ -> look_up(h_missing_key_ptr, workspace_handler.h_missing_length_[i], h_vals_retrieved_ptr, cache_config_.model_name_, i);
      acc_emb_vec_offset += query_length * cache_config_.embedding_vec_size_[i];
    }

    //Copy missing emb_vec to device 
    acc_emb_vec_offset = 0;
    for(unsigned int i = 0; i < cache_config_.num_emb_table_; i++){
      float* h_vals_retrieved_ptr = workspace_handler.h_missing_emb_vec_ + acc_emb_vec_offset;
      float* d_vals_retrieved_ptr = workspace_handler.d_missing_emb_vec_ + acc_emb_vec_offset;
      size_t missing_len_in_float = workspace_handler.h_missing_length_[i] * cache_config_.embedding_vec_size_[i];
      size_t missing_len_in_byte = missing_len_in_float * sizeof(float); 
      size_t query_length = workspace_handler.h_shuffled_embedding_offset_[i + 1] - workspace_handler.h_shuffled_embedding_offset_[i];
      acc_emb_vec_offset += query_length * cache_config_.embedding_vec_size_[i];
      CK_CUDA_THROW_(cudaMemcpyAsync(d_vals_retrieved_ptr, h_vals_retrieved_ptr, missing_len_in_byte, cudaMemcpyHostToDevice, streams[i]));
    }

    //Merge missing emb_vec into output
    acc_emb_vec_offset = 0;
    for(unsigned int i = 0; i < cache_config_.num_emb_table_; i++){
      float* d_vals_retrieved_ptr = workspace_handler.d_missing_emb_vec_ + acc_emb_vec_offset;
      float* d_vals_merge_dst_ptr = d_shuffled_embeddingoutputvector + acc_emb_vec_offset;
      uint64_t* d_missing_index_ptr = workspace_handler.d_missing_index_ + workspace_handler.h_shuffled_embedding_offset_[i];
      size_t query_length = workspace_handler.h_shuffled_embedding_offset_[i + 1] - workspace_handler.h_shuffled_embedding_offset_[i];
      acc_emb_vec_offset += query_length * cache_config_.embedding_vec_size_[i];
      //Wait for memory copy to complete
      CK_CUDA_THROW_(cudaStreamSynchronize(streams[i]));
      merge_emb_vec_async(d_vals_merge_dst_ptr, 
                          d_vals_retrieved_ptr, 
                          d_missing_index_ptr,
                          workspace_handler.h_missing_length_[i], 
                          cache_config_.embedding_vec_size_[i], 
                          BLOCK_SIZE_, 
                          streams[i]);
    }
  }
  else{
    //Query the shuffled embeddingcolumns from Parameter Server & copy to device output buffer
    size_t acc_emb_vec_offset = 0;
    for(unsigned int i = 0; i < cache_config_.num_emb_table_; i++){
      TypeHashKey* h_query_key_ptr = (TypeHashKey*)(workspace_handler.h_shuffled_embeddingcolumns_) + workspace_handler.h_shuffled_embedding_offset_[i];
      size_t query_length = workspace_handler.h_shuffled_embedding_offset_[i + 1] - workspace_handler.h_shuffled_embedding_offset_[i];
      size_t query_length_in_float = query_length * cache_config_.embedding_vec_size_[i];
      size_t query_length_in_byte = query_length_in_float * sizeof(float);
      float* h_vals_retrieved_ptr = workspace_handler.h_missing_emb_vec_ + acc_emb_vec_offset;
      float* d_vals_retrieved_ptr = d_shuffled_embeddingoutputvector + acc_emb_vec_offset;
      acc_emb_vec_offset += query_length_in_float;
      parameter_server_ -> look_up(h_query_key_ptr, query_length, h_vals_retrieved_ptr, cache_config_.model_name_, i);
      CK_CUDA_THROW_(cudaMemcpyAsync(d_vals_retrieved_ptr, h_vals_retrieved_ptr, query_length_in_byte, cudaMemcpyHostToDevice, streams[i]));
    }
  }

}

template <typename TypeHashKey>
void embedding_cache<TypeHashKey>::update(embedding_cache_workspace& workspace_handler, 
                                          const std::vector<cudaStream_t>& streams){
  // If GPU embedding cache is enabled
  if(cache_config_.use_gpu_embedding_cache_){
    // Device Restorer
    CudaDeviceContext dev_restorer;
    // Set CUDA device before doing update
    CK_CUDA_THROW_(cudaSetDevice(cache_config_.cuda_dev_id_));
    size_t acc_emb_vec_offset = 0;
    for(unsigned int i = 0; i < cache_config_.num_emb_table_; i++){
      TypeHashKey* d_missing_key_ptr = (TypeHashKey*)(workspace_handler.d_missing_embeddingcolumns_) + workspace_handler.h_shuffled_embedding_offset_[i];
      float* d_vals_retrieved_ptr = workspace_handler.d_missing_emb_vec_ + acc_emb_vec_offset;
      size_t query_length = workspace_handler.h_shuffled_embedding_offset_[i + 1] - workspace_handler.h_shuffled_embedding_offset_[i];
      acc_emb_vec_offset += query_length * cache_config_.embedding_vec_size_[i];
      gpu_emb_caches_[i] -> Replace(d_missing_key_ptr, 
                                    workspace_handler.h_missing_length_[i], 
                                    d_vals_retrieved_ptr, 
                                    streams[i]);
    }
  }
}

template <typename TypeHashKey>
void embedding_cache<TypeHashKey>::create_workspace(embedding_cache_workspace& workspace_handler){
  size_t max_query_len_per_batch = 0;
  size_t max_emb_vec_len_per_batch_in_float = 0;
  for(unsigned int i = 0; i < cache_config_.num_emb_table_; i++){
    max_query_len_per_batch += cache_config_.max_query_len_per_emb_table_[i];
    max_emb_vec_len_per_batch_in_float += (cache_config_.max_query_len_per_emb_table_[i] * cache_config_.embedding_vec_size_[i]);
  }
  // Allocate common buffer
  CK_CUDA_THROW_(cudaHostAlloc((void**)&workspace_handler.h_shuffled_embeddingcolumns_, 
                               max_query_len_per_batch * sizeof(TypeHashKey), 
                               cudaHostAllocPortable));
  CK_CUDA_THROW_(cudaHostAlloc((void**)&workspace_handler.h_shuffled_embedding_offset_, 
                               (cache_config_.num_emb_table_ + 1) * sizeof(size_t), 
                               cudaHostAllocPortable));
  CK_CUDA_THROW_(cudaHostAlloc((void**)&workspace_handler.h_missing_emb_vec_, 
                               max_emb_vec_len_per_batch_in_float * sizeof(float), 
                               cudaHostAllocPortable));

  // If GPU embedding cache is enabled
  if(cache_config_.use_gpu_embedding_cache_){
    // Device Restorer
    CudaDeviceContext dev_restorer;
    // Set CUDA device before creating workspace buffer
    CK_CUDA_THROW_(cudaSetDevice(cache_config_.cuda_dev_id_));

    CK_CUDA_THROW_(cudaMalloc((void**)&workspace_handler.d_shuffled_embeddingcolumns_, 
                              max_query_len_per_batch * sizeof(TypeHashKey)));
    CK_CUDA_THROW_(cudaMalloc((void**)&workspace_handler.d_missing_embeddingcolumns_, 
                              max_query_len_per_batch * sizeof(TypeHashKey)));
    CK_CUDA_THROW_(cudaHostAlloc((void**)&workspace_handler.h_missing_embeddingcolumns_, 
                                 max_query_len_per_batch * sizeof(TypeHashKey), 
                                 cudaHostAllocPortable));
    CK_CUDA_THROW_(cudaMalloc((void**)&workspace_handler.d_missing_length_, 
                              cache_config_.num_emb_table_ * sizeof(size_t)));
    CK_CUDA_THROW_(cudaHostAlloc((void**)&workspace_handler.h_missing_length_, 
                                 cache_config_.num_emb_table_ * sizeof(size_t), 
                                 cudaHostAllocPortable));
    CK_CUDA_THROW_(cudaMalloc((void**)&workspace_handler.d_missing_index_, 
                              max_query_len_per_batch * sizeof(uint64_t)));
    CK_CUDA_THROW_(cudaMalloc((void**)&workspace_handler.d_missing_emb_vec_, 
                              max_emb_vec_len_per_batch_in_float * sizeof(float)));
  }
}

template <typename TypeHashKey>
void embedding_cache<TypeHashKey>::destroy_workspace(embedding_cache_workspace& workspace_handler){
  // Free common buffer
  CK_CUDA_THROW_(cudaFreeHost(workspace_handler.h_shuffled_embeddingcolumns_));
  CK_CUDA_THROW_(cudaFreeHost(workspace_handler.h_shuffled_embedding_offset_));
  CK_CUDA_THROW_(cudaFreeHost(workspace_handler.h_missing_emb_vec_));
  // If GPU embedding cache is enabled
  if(cache_config_.use_gpu_embedding_cache_){
    // Device Restorer
    CudaDeviceContext dev_restorer;
    // Set CUDA device before free workspace buffer
    CK_CUDA_THROW_(cudaSetDevice(cache_config_.cuda_dev_id_));
    
    CK_CUDA_THROW_(cudaFree(workspace_handler.d_shuffled_embeddingcolumns_));
    CK_CUDA_THROW_(cudaFree(workspace_handler.d_missing_embeddingcolumns_));
    CK_CUDA_THROW_(cudaFreeHost(workspace_handler.h_missing_embeddingcolumns_));
    CK_CUDA_THROW_(cudaFree(workspace_handler.d_missing_length_));
    CK_CUDA_THROW_(cudaFreeHost(workspace_handler.h_missing_length_));
    CK_CUDA_THROW_(cudaFree(workspace_handler.d_missing_index_));
    CK_CUDA_THROW_(cudaFree(workspace_handler.d_missing_emb_vec_));
  }
}
>>>>>>> 23ff4e73

template class embedding_cache<unsigned int>;
template class embedding_cache<long long>;
}  // namespace HugeCTR<|MERGE_RESOLUTION|>--- conflicted
+++ resolved
@@ -17,16 +17,6 @@
 #include <inference/embedding_cache.hpp>
 
 namespace HugeCTR {
-<<<<<<< HEAD
-// template <typename T>
-// embedding_cache<T>::embedding_cache(std::string model_name) {
-//   model_name = model_name;
-// }
-// template <typename T>
-// embedding_cache<T>::~embedding_cache() {}
-// template <typename T>
-// void embedding_cache<T>::look_up(T* embeddingcolumns, T* length, float* embeddingoutputvector) {}
-=======
 
 void merge_emb_vec_async(float* d_vals_merge_dst_ptr, 
                          const float* d_vals_retrieved_ptr, 
@@ -406,7 +396,6 @@
     CK_CUDA_THROW_(cudaFree(workspace_handler.d_missing_emb_vec_));
   }
 }
->>>>>>> 23ff4e73
 
 template class embedding_cache<unsigned int>;
 template class embedding_cache<long long>;
