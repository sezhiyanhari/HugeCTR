/*
 * Copyright (c) 2022, NVIDIA CORPORATION.
 *
 * Licensed under the Apache License, Version 2.0 (the "License");
 * you may not use this file except in compliance with the License.
 * You may obtain a copy of the License at
 *
 *     http://www.apache.org/licenses/LICENSE-2.0
 *
 * Unless required by applicable law or agreed to in writing, software
 * distributed under the License is distributed on an "AS IS" BASIS,
 * WITHOUT WARRANTIES OR CONDITIONS OF ANY KIND, either express or implied.
 * See the License for the specific language governing permissions and
 * limitations under the License.
 */
#include "HugeCTR/embedding/localized_embedding.hpp"

#include "HugeCTR/include/utils.hpp"
namespace embedding {

UniformLocalizedEmbeddingForward::UniformLocalizedEmbeddingForward(
    std::shared_ptr<CoreResourceManager> core, const EmbeddingCollectionParam &params,
    const GlobalEmbeddingData &global_embedding_data, const EmbeddingShardingParam &sharding_param)
    : core_(core),
      global_embedding_data_(global_embedding_data),
      local_embedding_data_(core, params, sharding_param) {
  HugeCTR::CudaDeviceContext context(core_->get_device_id());
  int num_gpus = core->get_global_gpu_count();
  auto key_type = params.key_type;
  auto emb_type = params.emb_type;
  model_index_calculation_ = ModelIndexCalculation(
      core, local_embedding_data_.num_local_embedding_, local_embedding_data_.h_local_hotness_list_,
      global_embedding_data_.h_hotness_list_, params.universal_batch_size, key_type);
  model_backward_index_calculation_ = ModelBackwardIndexCalculation(
      core, num_gpus, local_embedding_data_.num_local_embedding_,
      local_embedding_data_.h_local_hotness_list_, local_embedding_data_.h_local_id_space_list_,
      local_embedding_data_.h_local_ev_size_list_, params.universal_batch_size, key_type);
  compress_offset_ = CompressOffset(core, local_embedding_data_.num_local_embedding_ + 1);
  model_forward_ = ModelForward(core, num_gpus, local_embedding_data_.h_local_embedding_list_);
  all2all_comm_ = NcclAll2AllComm(core);
  network_forward_ = NetworkForward(core, num_gpus);
  ragged_network_index_ =
      RaggedNetworkIndex(core, params.universal_batch_size, sharding_param.global_embedding_list,
                         global_embedding_data_.h_ev_size_list_);
  ragged_network_buffer_ =
      RaggedNetworkBuffer(core, params.universal_batch_size, sharding_param.global_embedding_list,
                          global_embedding_data_.h_ev_size_list_, params.emb_type),
  embedding_vec_ = TensorList(
      core_.get(), params.universal_batch_size * local_embedding_data_.num_local_hotness_,
      DeviceType::GPU, TensorScalarType::Float32);

  init_model_comm_buffer(params.universal_batch_size, emb_type);
  if (std::find(local_embedding_data_.h_network_combiner_list_.begin(),
                local_embedding_data_.h_network_combiner_list_.end(),
                static_cast<char>(Combiner::Average)) !=
      local_embedding_data_.h_network_combiner_list_.end()) {
    average_combiner_ =
        AverageCominber(core, num_gpus, local_embedding_data_.h_network_embedding_list_.size(),
                        global_embedding_data_.h_ev_size_list_, params.universal_batch_size);
  }
}

std::vector<size_t> UniformLocalizedEmbeddingForward::get_model_comm_buffer_size(
    int universal_batch_size) {
  int num_gpus = core_->get_global_gpu_count();
  size_t num_ev_elements = 0;
  int batch_size_per_gpu = universal_batch_size / num_gpus;
  for (int embedding_id : local_embedding_data_.h_local_embedding_list_) {
    int ev_size = global_embedding_data_.h_ev_size_list_[embedding_id];
    num_ev_elements += ev_size * batch_size_per_gpu;
  }
  return std::vector<size_t>(num_gpus, num_ev_elements);
}

void UniformLocalizedEmbeddingForward::init_model_comm_buffer(int universal_batch_size,
                                                              DataType emb_type) {
  model_comm_buffer_list_.clear();

  auto model_comm_buffer_size = get_model_comm_buffer_size(universal_batch_size);

  auto buffer_ptr = GetBuffer(core_);
  for (size_t i = 0; i < model_comm_buffer_size.size(); ++i) {
    model_comm_buffer_list_.push_back(
        buffer_ptr->reserve(model_comm_buffer_size[i], DeviceType::GPU, emb_type));
  }
  buffer_ptr->allocate();

  model_comm_buffer_ = TensorList(core_.get(), model_comm_buffer_list_, DeviceType::GPU, emb_type);
}

void UniformLocalizedEmbeddingForward::forward_per_gpu(
    const Tensor &keys, const Tensor &bucket_range, size_t num_keys, const Tensor &sparse_weight,
    ILookup *embedding_table, Tensor &output_buffer, ContextContainer *context_container) {
  HugeCTR::CudaDeviceContext context(core_->get_device_id());
  int batch_size = (bucket_range.get_num_elements() - 1) / global_embedding_data_.num_embedding_;

  Tensor model_key, model_offsets;
  size_t num_model_key;
  model_index_calculation_.compute(
      keys, bucket_range, num_keys, local_embedding_data_.d_local_embedding_list_,
      local_embedding_data_.shard_id_, local_embedding_data_.shards_count_, batch_size, &model_key,
      &model_offsets, &num_model_key);
  Tensor id_space_offset;
  compress_offset_.compute(model_offsets, batch_size, &id_space_offset);

  Tensor unique_key, unique_dst_idx, sorted_bucket_id_list, sorted_bucket_id_offset,
      unique_id_space_list, unique_id_space_offset;
  size_t num_unique_key;
  model_backward_index_calculation_.compute(
      model_key, num_model_key, model_offsets, id_space_offset,
      local_embedding_data_.d_local_id_space_list_, batch_size, &unique_key, &num_unique_key,
      &unique_dst_idx, &sorted_bucket_id_list, &sorted_bucket_id_offset, &unique_id_space_list,
      &unique_id_space_offset);

  embedding_table->lookup(model_key, num_model_key, id_space_offset,
                          local_embedding_data_.num_local_embedding_ + 1,
                          local_embedding_data_.d_local_id_space_list_, embedding_vec_);

  model_forward_.compute(embedding_vec_, model_offsets, model_comm_buffer_,
                         local_embedding_data_.d_local_ev_size_list_,
                         local_embedding_data_.d_local_ev_size_offset_, batch_size,
                         local_embedding_data_.max_ev_size_);

  auto model_comm_buffer_size = get_model_comm_buffer_size(batch_size);
  all2all_comm_.communicate(model_comm_buffer_list_, model_comm_buffer_size,
                            ragged_network_buffer_.network_comm_buffer_list_,
                            ragged_network_buffer_.network_comm_buffer_size_);
<<<<<<< HEAD

  network_forward_.compute(
      bucket_range, global_embedding_data_.d_combiner_list_,
      ragged_network_buffer_.network_comm_buffer_, ragged_network_buffer_.gpu_idx_offset_,
      ragged_network_buffer_.global_ev_offset_, ragged_network_buffer_.network_idx_,
      ragged_network_buffer_.network_offset_, ragged_network_buffer_.network_dst_, output_buffer,
      global_embedding_data_.d_ev_size_offset_, batch_size);
=======
  if (std::find(local_embedding_data_.h_network_combiner_list_.begin(),
                local_embedding_data_.h_network_combiner_list_.end(),
                static_cast<char>(Combiner::Average)) ==
      local_embedding_data_.h_network_combiner_list_.end()) {
    network_forward_.compute(
        ragged_network_buffer_.network_comm_buffer_, ragged_network_index_.gpu_idx_offset_,
        ragged_network_index_.global_ev_offset_, ragged_network_index_.network_idx_,
        ragged_network_index_.network_offset_, ragged_network_index_.network_dst_, output_buffer,
        global_embedding_data_.d_ev_size_offset_, batch_size, global_embedding_data_.max_ev_size_);
  } else {
    network_forward_.compute(
        ragged_network_buffer_.network_comm_buffer_, ragged_network_index_.gpu_idx_offset_,
        ragged_network_index_.global_ev_offset_, ragged_network_index_.network_idx_,
        ragged_network_index_.network_offset_, ragged_network_index_.network_dst_,
        average_combiner_.float_emb_vec_, global_embedding_data_.d_ev_size_offset_, batch_size,
        global_embedding_data_.max_ev_size_);
    average_combiner_.forward(
        bucket_range, output_buffer, local_embedding_data_.d_network_embedding_list_,
        global_embedding_data_.d_combiner_list_, global_embedding_data_.d_ev_size_offset_,
        batch_size, global_embedding_data_.max_ev_size_);
  }
>>>>>>> 60a161ea

  // for utest
  context_container->pack("model_key", model_key);
  context_container->pack("num_model_key", num_model_key);
  context_container->pack("model_offsets", model_offsets);

  // for backward
  context_container->pack("bucket_range", bucket_range);
  context_container->pack("batch_size", batch_size);
  context_container->pack("unique_key", unique_key);
  context_container->pack("num_unique_key", num_unique_key);
  context_container->pack("unique_dst_idx", unique_dst_idx);
  context_container->pack("sorted_bucket_id_list", sorted_bucket_id_list);
  context_container->pack("sorted_bucket_id_offset", sorted_bucket_id_offset);
  context_container->pack("unique_id_space_list", unique_id_space_list);
  context_container->pack("unique_id_space_offset", unique_id_space_offset);
  context_container->pack("model_comm_buffer", model_comm_buffer_);
  context_container->pack("model_comm_buffer_size", model_comm_buffer_size);
  context_container->pack("model_comm_buffer_list", model_comm_buffer_list_);
  context_container->pack("ragged_network_index", ragged_network_index_);
  context_container->pack("ragged_network_buffer", ragged_network_buffer_);
}

UniformLocalizedEmbeddingBackward::UniformLocalizedEmbeddingBackward(
    std::shared_ptr<CoreResourceManager> core, const EmbeddingCollectionParam &params,
    const GlobalEmbeddingData &global_embedding_data, const EmbeddingShardingParam &sharding_param)
    : core_(core),
      global_embedding_data_(global_embedding_data),
      local_embedding_data_(core, params, sharding_param) {
  HugeCTR::CudaDeviceContext context(core_->get_device_id());

  int num_gpus = core->get_global_gpu_count();

  network_backward_ = NetworkBackward(core, num_gpus);
  all2all_comm_ = NcclAll2AllComm(core);
  model_backward_ =
      ModelBackward(core, num_gpus, local_embedding_data_.num_local_embedding_,
                    local_embedding_data_.h_local_hotness_list_,
                    local_embedding_data_.h_local_ev_size_list_, params.universal_batch_size);
  if (std::find(local_embedding_data_.h_network_combiner_list_.begin(),
                local_embedding_data_.h_network_combiner_list_.end(),
                static_cast<char>(Combiner::Average)) !=
      local_embedding_data_.h_network_combiner_list_.end()) {
    average_combiner_ =
        AverageCominber(core, num_gpus, local_embedding_data_.h_network_embedding_list_.size(),
                        global_embedding_data_.h_ev_size_list_, params.universal_batch_size);
  }
}

void UniformLocalizedEmbeddingBackward::backward_per_gpu(ContextContainer *context_container,
                                                         const Tensor &top_grad, bool do_allreduce,
                                                         Tensor *unique_key, size_t *num_unique_key,
                                                         Tensor *unique_id_space_offset,
                                                         size_t *num_unique_key_id_space_offset,
                                                         Tensor *grad_ev, Tensor *unique_dst_idx) {
  HugeCTR::CudaDeviceContext context(core_->get_device_id());

  auto bucket_range = context_container->unpack<Tensor>("bucket_range");
  auto model_comm_buffer_list =
      context_container->unpack<std::vector<Tensor>>("model_comm_buffer_list");
  auto model_comm_buffer = context_container->unpack<TensorList>("model_comm_buffer");
  auto model_comm_buffer_size =
      context_container->unpack<std::vector<size_t>>("model_comm_buffer_size");
  auto ragged_network_index = context_container->unpack<RaggedNetworkIndex>("ragged_network_index");
  auto ragged_network_buffer =
      context_container->unpack<RaggedNetworkBuffer>("ragged_network_buffer");

  auto batch_size = context_container->unpack<int>("batch_size");

  if (std::find(local_embedding_data_.h_network_combiner_list_.begin(),
                local_embedding_data_.h_network_combiner_list_.end(),
                static_cast<char>(Combiner::Average)) !=
      local_embedding_data_.h_network_combiner_list_.end()) {
    average_combiner_.backward(
        bucket_range, top_grad, local_embedding_data_.d_network_embedding_list_,
        global_embedding_data_.d_combiner_list_, global_embedding_data_.d_ev_size_offset_,
        batch_size, global_embedding_data_.max_ev_size_);
    network_backward_.compute(
        average_combiner_.float_emb_vec_, global_embedding_data_.d_ev_size_offset_,
        ragged_network_index.gpu_idx_offset_, ragged_network_index.global_ev_offset_,
        ragged_network_index.network_idx_, ragged_network_index.network_offset_,
        ragged_network_index.network_dst_, ragged_network_buffer.network_comm_buffer_, batch_size,
        global_embedding_data_.max_ev_size_);
  } else {
    network_backward_.compute(
        top_grad, global_embedding_data_.d_ev_size_offset_, ragged_network_index.gpu_idx_offset_,
        ragged_network_index.global_ev_offset_, ragged_network_index.network_idx_,
        ragged_network_index.network_offset_, ragged_network_index.network_dst_,
        ragged_network_buffer.network_comm_buffer_, batch_size,
        global_embedding_data_.max_ev_size_);
  }

  all2all_comm_.communicate(ragged_network_buffer.network_comm_buffer_list_,
                            ragged_network_buffer.network_comm_buffer_size_, model_comm_buffer_list,
                            model_comm_buffer_size);
  *unique_key = context_container->unpack<Tensor>("unique_key");
  *num_unique_key = context_container->unpack<size_t>("num_unique_key");
  *unique_id_space_offset = context_container->unpack<Tensor>("unique_id_space_offset");
  *num_unique_key_id_space_offset = unique_id_space_offset->get_num_elements();
  auto sorted_bucket_id_list = context_container->unpack<Tensor>("sorted_bucket_id_list");
  auto sorted_bucket_id_offset = context_container->unpack<Tensor>("sorted_bucket_id_offset");
  *unique_dst_idx = context_container->unpack<Tensor>("unique_dst_idx");

  model_backward_.compute(model_comm_buffer, *unique_dst_idx, sorted_bucket_id_list,
                          sorted_bucket_id_offset, *num_unique_key,
                          local_embedding_data_.d_local_ev_size_offset_, batch_size,
                          local_embedding_data_.max_ev_size_, grad_ev);
}
}  // namespace embedding<|MERGE_RESOLUTION|>--- conflicted
+++ resolved
@@ -125,15 +125,6 @@
   all2all_comm_.communicate(model_comm_buffer_list_, model_comm_buffer_size,
                             ragged_network_buffer_.network_comm_buffer_list_,
                             ragged_network_buffer_.network_comm_buffer_size_);
-<<<<<<< HEAD
-
-  network_forward_.compute(
-      bucket_range, global_embedding_data_.d_combiner_list_,
-      ragged_network_buffer_.network_comm_buffer_, ragged_network_buffer_.gpu_idx_offset_,
-      ragged_network_buffer_.global_ev_offset_, ragged_network_buffer_.network_idx_,
-      ragged_network_buffer_.network_offset_, ragged_network_buffer_.network_dst_, output_buffer,
-      global_embedding_data_.d_ev_size_offset_, batch_size);
-=======
   if (std::find(local_embedding_data_.h_network_combiner_list_.begin(),
                 local_embedding_data_.h_network_combiner_list_.end(),
                 static_cast<char>(Combiner::Average)) ==
@@ -155,7 +146,6 @@
         global_embedding_data_.d_combiner_list_, global_embedding_data_.d_ev_size_offset_,
         batch_size, global_embedding_data_.max_ev_size_);
   }
->>>>>>> 60a161ea
 
   // for utest
   context_container->pack("model_key", model_key);
