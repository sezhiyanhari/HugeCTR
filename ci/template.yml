--- conflicted
+++ resolved
@@ -130,13 +130,8 @@
         echo "RUN git clone https://gitlab-ci-token:${CI_JOB_TOKEN}@gitlab-master.nvidia.com/dl/hugectr/hugectr_inference_backend.git hugectr_inference_backend && cd hugectr_inference_backend && git checkout hugectr_performance_test && mkdir build && cd build && cmake -DCMAKE_INSTALL_PREFIX:PATH=/usr/local/hugectr -DTRITON_COMMON_REPO_TAG=$TRITON_BRANCH  -DTRITON_CORE_REPO_TAG=$TRITON_BRANCH -DTRITON_BACKEND_REPO_TAG=$TRITON_BRANCH .. && make -j\$(nproc) && make install && cd ../.. && rm -rfv hugectr_inference_backend" >> ${JOB_DOCKERFILE};
       fi
     - if [[ "$BUILD_TF_PLUGIN" == 1 ]]; then
-<<<<<<< HEAD
-        echo "RUN pip install tensorflow==2.8.0 ninja" >> ${JOB_DOCKERFILE};
-        echo "RUN cd /workdir/hierarchical_parameter_server/ && python3 setup.py install" >> ${JOB_DOCKERFILE};
-=======
         echo "RUN pip install ninja" >> ${JOB_DOCKERFILE};
         echo "RUN cd /workdir/hierarchical_parameter_server/ && python setup.py install" >> ${JOB_DOCKERFILE};
->>>>>>> 60a161ea
       fi
     - cat ${JOB_DOCKERFILE}
     - docker login -u ${CI_PRIVATE_USER} -p "${CI_PRIVATE_KEY}" "${CI_REGISTRY}"
